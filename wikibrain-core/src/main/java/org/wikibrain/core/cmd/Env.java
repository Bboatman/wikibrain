--- conflicted
+++ resolved
@@ -92,15 +92,9 @@
 
     private void configureDefaultLogging() {
         System.setProperty("org.jooq.no-logo", "true");
-<<<<<<< HEAD
-        System.setProperty("log4j.configurationFile", "wikibrain-default-log4j2-config.xml");
-        ((org.apache.logging.log4j.core.LoggerContext) LogManager.getContext(false)).reconfigure();
-        ((LoggerContext) LogManager.getContext(false)).updateLoggers();
-=======
         System.setProperty("log4j.configurationFile", "wikibrain-log4j2.yaml");
         ((org.apache.logging.log4j.core.LoggerContext) LogManager.getContext(false)).reconfigure();
 //        ((LoggerContext) LogManager.getContext(false)).updateLoggers();
->>>>>>> cfc216d7
         LOG = LoggerFactory.getLogger(Env.class);
         LOG.info("Configured default logging at the Info Level");
         LOG.info("To customize log4j2 set the 'log4j.configurationFile' system property or set EnvBuilder.setReconfigureLogging to false.");
