package org.wikibrain.core.dao.sql;

import org.apache.log4j.Logger;
import org.jooq.*;
import org.jooq.impl.DefaultConnectionProvider;
import org.jooq.impl.TableImpl;
import org.wikibrain.core.dao.DaoException;

import java.sql.Connection;
import java.sql.DatabaseMetaData;
import java.sql.SQLException;

import static org.jooq.SQLDialect.*;

/**
 * This are in the JOOQ master, but have not yet been released.
 * Drop these and shift to JOOQ's builtins after the first post-3.0.0 release.
 */
public class JooqUtils {

    private static final Logger LOG = Logger.getLogger(JooqUtils.class);

    /**
     * "Guess" the {@link SQLDialect} from a {@link Connection} instance.
     * <p>
     * This method tries to guess the <code>SQLDialect</code> of a connection
     * from the its connection URL as obtained by
     * {@link DatabaseMetaData#getURL()}. If the dialect cannot be guessed from
     * the URL (e.g. when using an JDBC-ODBC bridge), further actions may be
     * implemented in the future.
     *
     * @see #dialect(String)
     */
    @SuppressWarnings("deprecation")
    public static final SQLDialect dialect(Connection connection) {
        SQLDialect result = SQLDialect.SQL99;

        try {
            String url = connection.getMetaData().getURL();
            result = dialect(url);
        }
        catch (SQLException ignore) {}

        if (result == SQLDialect.SQL99) {
            // If the dialect cannot be guessed from the URL, take some other
            // measures, e.g. by querying DatabaseMetaData.getDatabaseProductName()
        }

        return result;
    }

    /**
     * "Guess" the {@link SQLDialect} from a connection URL.
     */
    @SuppressWarnings("deprecation")
    public static final SQLDialect dialect(String url) {

        // The below list might not be accurate or complete. Feel free to
        // contribute fixes related to new / different JDBC driver configuraitons
        if (url.startsWith("jdbc:cubrid:")) {
            return CUBRID;
        }
        else if (url.startsWith("jdbc:derby:")) {
            return DERBY;
        }
        else if (url.startsWith("jdbc:firebirdsql:")) {
            return FIREBIRD;
        }
        else if (url.startsWith("jdbc:h2:")) {
            return H2;
        }
        else if (url.startsWith("jdbc:hsqldb:")) {
            return HSQLDB;
        }
        else if (url.startsWith("jdbc:mysql:")
                || url.startsWith("jdbc:google:")) {
            return MYSQL;
        }
        else if (url.startsWith("jdbc:postgresql:")) {
            return POSTGRES;
        }
        else if (url.startsWith("jdbc:sqlite:")) {
            return SQLITE;
        }

        return SQLDialect.SQL99;
    }

    /**
     * Return the SQL connection associated with a DSLContext
     * @param context
     * @return the connection, or null.
     */
    public static Connection getConnection(DSLContext context) {
        ConnectionProvider provider = context.configuration().connectionProvider();
        if (provider instanceof DefaultConnectionProvider) {
            return ((DefaultConnectionProvider) provider).acquire();
        } else {
            return null;
        }
    }

    /**
     * Rollback the current transaction.
     * If a SQLException occurs while rolling back, it logs the error and returns false,
     * but does not rethrow the exception.
     *
     * @param context
     */
    public static boolean rollbackQuietly(DSLContext context) {
        if (context == null) {
            return false;
        }
        return WpDataSource.rollbackQuietly(getConnection(context));
    }

    public static void commit(DSLContext context) throws DaoException {
        try {
            getConnection(context).commit();
        } catch (SQLException e) {
            throw new DaoException(e);
        }
    }

    public static boolean tableExists(DSLContext context, Table table) {
<<<<<<< HEAD
        for (Schema schema : context.meta().getSchemas()) {
            for (Table t : schema.getTables()) {
                if (t.getName().equalsIgnoreCase(table.getName())) {
                    return true;
                }
=======
        for (Table t : context.meta().getTables()) {
            if (t.getName().equalsIgnoreCase(table.getName())) {
                return true;
>>>>>>> e7d9d224
            }
        }
        return false;
    }
}<|MERGE_RESOLUTION|>--- conflicted
+++ resolved
@@ -123,17 +123,9 @@
     }
 
     public static boolean tableExists(DSLContext context, Table table) {
-<<<<<<< HEAD
-        for (Schema schema : context.meta().getSchemas()) {
-            for (Table t : schema.getTables()) {
-                if (t.getName().equalsIgnoreCase(table.getName())) {
-                    return true;
-                }
-=======
         for (Table t : context.meta().getTables()) {
             if (t.getName().equalsIgnoreCase(table.getName())) {
                 return true;
->>>>>>> e7d9d224
             }
         }
         return false;
