--- conflicted
+++ resolved
@@ -114,13 +114,9 @@
         Connection conn = JooqUtils.getConnection(context);
         if (conn != null) {
             try {
-<<<<<<< HEAD
-                conn.commit();
-=======
                 if (!conn.getAutoCommit()) {
                     conn.commit();
                 }
->>>>>>> d9bb83ca
             } catch (SQLException e) {
                 throw new RuntimeException(e);
             }
