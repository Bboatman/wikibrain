--- conflicted
+++ resolved
@@ -16,17 +16,10 @@
     private static UniversalPageDao universalPageDao;
     private static int WIKIDATA_CONCEPTS=1;
 
-<<<<<<< HEAD
-    public static int translate(int localID, Language language){
-        try {
-            LocalPage lp = localPageDao.getById(language, localID);
-            UniversalPage upage = universalPageDao.getByLocalPage(lp, WIKIDATA_CONCEPTS);
-=======
     public static int translate(int localID, Language lang){
         try {
             LocalPage lp = localPageDao.getById(lang, localID);
             UniversalPage upage = universalPageDao.getByLocalPage(lp);
->>>>>>> e0ea1a3b
             return upage.getUnivId();
         } catch(Exception e){
             return -1;
