--- conflicted
+++ resolved
@@ -5,11 +5,7 @@
 download)   stage=1 ;;
 dump)       stage=2 ;;
 wikitext)   stage=3 ;;
-<<<<<<< HEAD
-concept)   stage=4 ;;
-=======
 concept)    stage=4 ;;
->>>>>>> 8f042bba
 *)          echo "unknown stage: $1 (must be download, dump, wikitext, concept)" >&2; exit 1
 esac
 
