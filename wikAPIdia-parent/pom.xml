<?xml version="1.0" encoding="UTF-8"?>
<project xmlns="http://maven.apache.org/POM/4.0.0"
         xmlns:xsi="http://www.w3.org/2001/XMLSchema-instance"
         xsi:schemaLocation="http://maven.apache.org/POM/4.0.0 http://maven.apache.org/xsd/maven-4.0.0.xsd">
    <modelVersion>4.0.0</modelVersion>

    <parent>
        <groupId>org.sonatype.oss</groupId>
        <artifactId>oss-parent</artifactId>
        <version>7</version>
    </parent>

    <groupId>com.github.shilad.wikapidia</groupId>
    <artifactId>wikAPIdia-parent</artifactId>
    <version>0.1-SNAPSHOT</version>
    <packaging>pom</packaging>
    <name>WikAPIdia parent</name>
    <description>The WikAPIdia base pom</description>
    <url>http://github.com/shilad/wikAPIdia</url>

    <licenses>
        <license>
            <name>The Apache Software License, Version 2.0</name>
            <url>http://www.apache.org/licenses/LICENSE-2.0.txt</url>
            <distribution>repo</distribution>
        </license>
    </licenses>

    <scm>
        <connection>scm:git:git@github.com:shilad/wikAPIdia.git</connection>
        <developerConnection>scm:git:git@github.com:shilad/wikAPIdia.git</developerConnection>
        <url>git@github.com:shilad/wikAPIdia.git</url>
    </scm>

    <developers>
        <developer>
            <id>shilad</id>
            <name>Shilad Sen</name>
            <email>shilad@gmail.com</email>
        </developer>
    </developers>

<<<<<<< HEAD
    <modules>
        <module>../wikAPIdia-core</module>
        <module>../wikAPIdia-download</module>
        <module>../wikAPIdia-loader</module>
        <module>../wikAPIdia-lucene</module>
        <module>../wikAPIdia-mapper</module>
        <module>../wikAPIdia-matrix</module>
        <module>../wikAPIdia-parser</module>
        <module>../wikAPIdia-pageview</module>
        <module>../wikAPIdia-phrases</module>
        <module>../wikAPIdia-sr</module>
        <module>../wikAPIdia-utils</module>
        <module>../wikAPIdia-integration-tests</module>
        <module>../wikAPIdia-cookbook</module>
    </modules>

=======
    <properties>
        <project.build.sourceEncoding>UTF-8</project.build.sourceEncoding>
    </properties>

    <profiles>
        <profile>
            <id>release-sign-artifacts</id>
            <activation>
                <property>
                    <name>performRelease</name>
                    <value>true</value>
                </property>
            </activation>
            <build>
                <plugins>
                    <plugin>
                        <groupId>org.apache.maven.plugins</groupId>
                        <artifactId>maven-gpg-plugin</artifactId>
                        <version>1.4</version>
                        <executions>
                            <execution>
                                <id>sign-artifacts</id>
                                <phase>verify</phase>
                                <goals>
                                    <goal>sign</goal>
                                </goals>
                            </execution>
                        </executions>
                    </plugin>
                </plugins>
            </build>
        </profile>
    </profiles>

    <build>
        <plugins>
            <plugin>
                <groupId>org.apache.maven.plugins</groupId>
                <artifactId>maven-compiler-plugin</artifactId>
                <version>3.1</version>
                <configuration>
                    <source>1.6</source>
                    <target>1.6</target>
                </configuration>
            </plugin>

            <plugin>
                <groupId>org.apache.maven.plugins</groupId>
                <artifactId>maven-source-plugin</artifactId>
                <executions>
                    <execution>
                        <id>attach-sources</id>
                        <goals>
                            <goal>jar</goal>
                        </goals>
                    </execution>
                </executions>
            </plugin>

            <plugin>
                <groupId>org.apache.maven.plugins</groupId>
                <artifactId>maven-javadoc-plugin</artifactId>
                <executions>
                    <execution>
                        <id>attach-javadocs</id>
                        <goals>
                            <goal>jar</goal>
                        </goals>
                    </execution>
                </executions>
            </plugin>
        </plugins>
    </build>
>>>>>>> 46887b03
</project><|MERGE_RESOLUTION|>--- conflicted
+++ resolved
@@ -40,24 +40,6 @@
         </developer>
     </developers>
 
-<<<<<<< HEAD
-    <modules>
-        <module>../wikAPIdia-core</module>
-        <module>../wikAPIdia-download</module>
-        <module>../wikAPIdia-loader</module>
-        <module>../wikAPIdia-lucene</module>
-        <module>../wikAPIdia-mapper</module>
-        <module>../wikAPIdia-matrix</module>
-        <module>../wikAPIdia-parser</module>
-        <module>../wikAPIdia-pageview</module>
-        <module>../wikAPIdia-phrases</module>
-        <module>../wikAPIdia-sr</module>
-        <module>../wikAPIdia-utils</module>
-        <module>../wikAPIdia-integration-tests</module>
-        <module>../wikAPIdia-cookbook</module>
-    </modules>
-
-=======
     <properties>
         <project.build.sourceEncoding>UTF-8</project.build.sourceEncoding>
     </properties>
@@ -131,5 +113,4 @@
             </plugin>
         </plugins>
     </build>
->>>>>>> 46887b03
 </project>