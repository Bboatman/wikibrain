--- conflicted
+++ resolved
@@ -21,7 +21,6 @@
 import org.wikibrain.core.lang.Language;
 import org.wikibrain.core.lang.LanguageSet;
 import org.wikibrain.core.lang.LocalId;
-import org.wikibrain.core.model.LocalIDToUniversalID;
 
 import java.io.File;
 import java.sql.Timestamp;
@@ -264,31 +263,6 @@
 
     private synchronized void setLoadedHours() throws DaoException{
         if (loadedHours.size() == 0) {
-<<<<<<< HEAD
-        loadedHours = new ConcurrentHashMap<Integer, Set<Long>>();
-        LOG.info("creating loadedHours cache. This only happens once...");
-        DSLContext context = getJooq();
-        try {
-            Result<Record2<Timestamp, Short>> times = context
-                    .selectDistinct(Tables.PAGEVIEW.TSTAMP,Tables.PAGEVIEW.LANG_ID)
-                    .from(Tables.PAGEVIEW)
-                    .fetch();
-
-           loadedHours= new HashMap<Integer, Set<Long>>();
-
-           for (Record2<Timestamp, Short> record: times){
-                if(!loadedHours.containsKey(record.value2().intValue())){
-                    loadedHours.put(record.value2().intValue(),new HashSet<Long>());
-                }
-               loadedHours.get(record.value2().intValue()).add(((Timestamp) record.value1()).getTime());
-
-           }
-
-        } finally {
-            freeJooq(context);
-        }
-    }
-=======
             loadedHours = new ConcurrentHashMap<Integer, Set<Long>>();
             LOG.info("creating loadedHours cache. This only happens once...");
             DSLContext context = getJooq();
@@ -312,7 +286,6 @@
                 freeJooq(context);
             }
         }
->>>>>>> d9bb83ca
     }
 
     protected void load(Language lang, List<DateTime> dates, LocalPageDao localPageDao) throws DaoException {
