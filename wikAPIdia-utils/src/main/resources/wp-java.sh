#!/bin/bash
#
# This script is installed by running org.wikapidia.utils.ResourceInstaller
#
# You should not edit this file outside of the sr/main/resources source directory
# because it may be overwritten.
#
# TODO: Make this script work with maven
#

# Configuration parameters.
# These can be overriden by setting your environment

# Base Wikapidia directory. Should be the parent project directory in multi-maven projects
WP_DIR="${WP_DIR:-.}"

# Java options
WP_JAVA_OPTS="${WP_JAVA_OPTS:-${JAVA_OPTS} -server -ea}"

# Directories to search for the wp-conf.sh file
WP_CONF_PATHS="
${WP_CONF}
`dirname $0`/wp-conf.sh
./wp-conf.sh
${WP_DIR}/wp-conf.sh
"

# Search path for maven pom
WP_POM_PATHS="
${WP_POM}
${WP_DIR}/pom.xml
${WP_DIR}/wikAPIdia-parent/pom.xml
"

# Destination of compiled jars and dependencies
WP_LIB="${WP_LIB:-${WP_DIR}/lib}"

# Specify default classpath. This will be updated later, and CLASSPATH will be prepended to it.
WP_CLASSPATH="${WP_CLASSPATH:-${WP_LIB}/*}"

# Java executable
WP_JAVA_BIN="${WP_JAVA_BIN:-java}"

# Standard maven targets. Clean will be prepended to it if it is the first argument
WP_MVN_TARGETS="${WP_MVN_TARGETS:-compile install}"

echo -e "Wikapidia environment settings follow. WP_CLASSPATH is updated again later\n" >&2
(set -o posix ; set) | grep WP_ | sed -e 's/^/    /' >&2
echo "" >&2

# Displays an error message and exits
function die() {
    echo $1 >&2
    exit 1
}

# Select the first existing file among several choices
function select_first_file() {
    for file in $@; do
        if [ -f "${file}" ]; then
            echo "${file}"
<<<<<<< HEAD
            break
=======
			break
>>>>>>> 04812306
        fi
    done
}


# Process initial arguments and make sure they are valid.
if [ "$1" == "clean" ]; then
    WP_MVN_TARGETS="clean ${WP_MVN_TARGETS}"
    shift
fi
if [ -z "$1" ]; then
    die "usage: $0 [clean] package.and.Class arg1 arg2 ...."
fi


# Find the maven pom
pom="$(select_first_file ${WP_POM_PATHS})"
if [ -z "${pom}" ]; then
    die "Maven pom.xml file not found in ${WP_POM_PATHS}"
fi
echo "Using maven pom ${pom}" >&2


# Compile the project and build the classpath files
rm -rf "${WP_LIB}/*.jar"
mvn -f "${pom}" -q -DskipTests ${WP_MVN_TARGETS} || die "compilation failed"
mvn -f "${pom}" -q dependency:copy-dependencies -DoutputDirectory="${WP_LIB}" || die "copying dependencies failed"

# Update classpath with latest version of jars, etc.
for srcdir in $(find "${WP_DIR}" -type d -print | grep 'target/classes$'); do
    WP_CLASSPATH="${srcdir}:${WP_CLASSPATH}"
done
if [ -n "${CLASSPATH}" ]; then
    WP_CLASSPATH="${CLASSPATH}:${WP_CLASSPATH}"
fi



# Run the command
echo "executing \"${WP_JAVA_BIN}\" -cp \"${WP_CLASSPATH}\" $WP_JAVA_OPTS $@"

exec "${WP_JAVA_BIN}" -cp "${WP_CLASSPATH}" ${WP_JAVA_OPTS} $@<|MERGE_RESOLUTION|>--- conflicted
+++ resolved
@@ -59,11 +59,7 @@
     for file in $@; do
         if [ -f "${file}" ]; then
             echo "${file}"
-<<<<<<< HEAD
-            break
-=======
 			break
->>>>>>> 04812306
         fi
     done
 }
