--- conflicted
+++ resolved
@@ -1,9 +1,6 @@
 #!/bin/bash
 # This bash script contains common shell functions and is included by all bash scripts
 #
-# source all util scripts here, so that other scripts only
-# need to source this script to source everything
-
 
 function die() {
     echo $1 >&2
@@ -13,26 +10,22 @@
 export WP_BASE=..
 export WP_CORE=$WP_BASE/wikapidia-core
 export WP_LOADER=$WP_BASE/wikapidia-loader
-<<<<<<< HEAD
-export WP_MAPPER=$WP_BASE/wikapidia-mapper
 export WP_MATRIX=$WP_BASE/wikapidia-matrix
-=======
 export WP_MAPPER=$WP_BASE/wikAPIdia-mapper
->>>>>>> e8ea6e13
 export WP_PARENT=$WP_BASE/wikAPIdia-parent
 export WP_PARSER=$WP_BASE/wikapidia-parser
 export WP_UTILS=$WP_BASE/wikapidia-utils
 
-<<<<<<< HEAD
-=======
-source ${WP_UTILS}/src/main/scripts/conf.sh
->>>>>>> e8ea6e13
 
 [ -d ${WP_BASE} ] || die "missing base directory ${WP_BASE}"
 
 for d in "${WP_CORE}" "${WP_LOADER}" "${WP_MAPPER}" "${WP_PARENT}" "${WP_PARSER}" "${WP_UTILS}" "${WP_MATRIX}"; do
     [ -d "$d" ] || die "missing module directory $d"
 done
+                                                     
+# source all util scripts here, so that other scripts only
+# need to source this script to source everything
+source ${WP_UTILS}/src/main/scripts/conf.sh
 
 function checksum() {
     if [ $(type -P md5) ]; then
