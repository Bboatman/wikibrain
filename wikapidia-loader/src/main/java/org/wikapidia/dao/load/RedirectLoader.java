--- conflicted
+++ resolved
@@ -59,16 +59,8 @@
     private void loadRedirectIdsIntoMemory(Language language) throws DaoException{
         redirectIdsToPageIds = new TIntIntHashMap(Constants.DEFAULT_CAPACITY, Constants.DEFAULT_LOAD_FACTOR, -1, -1);
         int i = 0;
-<<<<<<< HEAD
         LOG.info("Begin loading redirects into memory: ");
-        for(RawPage p : redirectPages){
-=======
-        System.out.println("Begin loading redirects into memory: ");
         for (RawPage p : rawPages.getAllRedirects(language)) {
-            if (p == null) {
-
-            }
->>>>>>> a73593c8
            Title pTitle = new Title(p.getRedirectTitle(), LanguageInfo.getByLanguage(language));
            redirectIdsToPageIds.put(p.getPageId(),
                     localPages.getIdByTitle(pTitle.getCanonicalTitle(), language, pTitle.getNamespace()));
