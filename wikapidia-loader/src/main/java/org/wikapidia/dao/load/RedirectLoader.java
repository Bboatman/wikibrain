--- conflicted
+++ resolved
@@ -24,10 +24,6 @@
 import java.io.File;
 import java.util.Arrays;
 import java.util.List;
-<<<<<<< HEAD
-import java.util.logging.Level;
-=======
->>>>>>> 47070990
 import java.util.logging.Logger;
 
 /**
@@ -39,8 +35,6 @@
  * - RedirectSqlDao.update goes away.
  */
 public class RedirectLoader {
-    private static final Logger LOG = Logger.getLogger(RedirectLoader.class.getName());
-
     private static final Logger LOG = Logger.getLogger(RedirectLoader.class.getName());
 
     private TIntIntHashMap redirectIdsToPageIds;
@@ -56,32 +50,17 @@
 
     private void beginLoad() throws DaoException {
         redirects.beginLoad();
-<<<<<<< HEAD
-        LOG.log(Level.INFO, "Begin Load");
-=======
         LOG.info("Begin Load: ");
->>>>>>> 47070990
     }
 
     private void endLoad() throws DaoException {
         redirects.endLoad();
-<<<<<<< HEAD
-        LOG.log(Level.INFO, "End Load");
-=======
         LOG.info("End Load.");
->>>>>>> 47070990
     }
 
     private void loadRedirectIdsIntoMemory(Language language) throws DaoException{
         redirectIdsToPageIds = new TIntIntHashMap(Constants.DEFAULT_CAPACITY, Constants.DEFAULT_LOAD_FACTOR, -1, -1);
         int i = 0;
-<<<<<<< HEAD
-        LOG.log(Level.INFO, "Loading redirects into memory");
-        for(RawPage p : redirectPages){
-            Title pTitle = new Title(p.getRedirectTitle(), LanguageInfo.getByLanguage(language));
-            redirectIdsToPageIds.put(p.getPageId(),
-                    localPages.getIdByTitle(pTitle.getCanonicalTitle(), language, pTitle.getNamespace()));
-=======
         LOG.info("Begin loading redirects into memory: ");
         for (RawPage p : rawPages.getAllRedirects(language)) {
            Title pTitle = new Title(p.getRedirectTitle(), LanguageInfo.getByLanguage(language));
@@ -89,16 +68,9 @@
                     localPages.getIdByTitle(pTitle.getCanonicalTitle(), language, pTitle.getNamespace()));
            if(i%10000==0)
                LOG.info("loading redirect # " + i);
->>>>>>> 47070990
             i++;
-            if(i%1000==0)
-                LOG.log(Level.INFO, "Redirects loaded: " + i);
         }
-<<<<<<< HEAD
-        LOG.log(Level.INFO, "All redirects loaded into memory: " + i);
-=======
         LOG.info("End loading redirects into memory.");
->>>>>>> 47070990
     }
 
     private int resolveRedirect(int src){
@@ -115,38 +87,22 @@
         int i = 0;
         for (int src : redirectIdsToPageIds.keys()) {
             redirectIdsToPageIds.put(src, resolveRedirect(src));
-<<<<<<< HEAD
-=======
             if(i%10000==0)
                 LOG.info("resolving redirect # " + i);
->>>>>>> 47070990
             i++;
-            if(i%1000==0)
-                LOG.log(Level.INFO, "Redirects resolved: " + i);
         }
     }
 
-    private void loadRedirectsIntoDatabase(Language language) throws DaoException {
+    private void loadRedirectsIntoDatabase(Language language) throws DaoException{
         int i = 0;
-<<<<<<< HEAD
-        LOG.log(Level.INFO, "Loading redirects into database");
-        for(int src : redirectIdsToPageIds.keys()){
-=======
         LOG.info("Begin loading redirects into database: ");
         for(int src : redirectIdsToPageIds.keys()){
             if(i%10000==0)
                 LOG.info("loaded " + i + " into database.");
->>>>>>> 47070990
             redirects.save(language, src, redirectIdsToPageIds.get(src));
-            if(i%1000==0)
-                LOG.log(Level.INFO, "loaded " + i + " into database.");
             i++;
         }
-<<<<<<< HEAD
-        LOG.log(Level.INFO, "All redirects loaded into database: " + i);
-=======
         LOG.info("End loading redirects into database.");
->>>>>>> 47070990
     }
 
     public static void main(String args[]) throws ConfigurationException, DaoException {
@@ -161,18 +117,8 @@
                         .withLongOpt("create-indexes")
                         .withDescription("create all indexes after loading")
                         .create("i"));
-<<<<<<< HEAD
-        options.addOption(
-                new DefaultOptionBuilder()
-                        .hasArgs()
-                        .withValueSeparator(',')
-                        .withLongOpt("languages")
-                        .withDescription("List of languages, separated by a comma (e.g. 'en,de'). \nDefault is " + new Configuration().get().getStringList("languages"))
-                        .create("l"));
-=======
         Env.addStandardOptions(options);
 
->>>>>>> 47070990
         CommandLineParser parser = new PosixParser();
         CommandLine cmd;
         try {
@@ -192,34 +138,9 @@
             redirectLoader.beginLoad();
         }
 
-<<<<<<< HEAD
-        List<String> langCodes;
-        if (cmd.hasOption("l")) {
-            langCodes = Arrays.asList(cmd.getOptionValues("l"));
-        } else {
-            langCodes = conf.getConf().get().getStringList("languages");
-        }
-        LanguageSet languages;
-        try{
-            languages = new LanguageSet(langCodes);
-        } catch (IllegalArgumentException e) {
-            String langs = "";
-            for (Language language : Language.LANGUAGES) {
-                langs += "," + language.getLangCode();
-            }
-            langs = langs.substring(1);
-            System.err.println(e.toString()
-                    + "\nValid language codes: \n" + langs);
-            System.exit(1);
-            return;
-        }
-        for(Language lang : languages) {
-            redirectLoader.loadRedirectIdsIntoMemory(lang);
-=======
         for(Language l : env.getLanguages()){
             LOG.info("LOADING REDIRECTS FOR " + l);
             redirectLoader.loadRedirectIdsIntoMemory(l);
->>>>>>> 47070990
             redirectLoader.resolveRedirectsInMemory();
             redirectLoader.loadRedirectsIntoDatabase(l);
         }
