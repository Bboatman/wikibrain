package org.wikapidia.dao.load;

import org.apache.commons.cli.*;
import org.apache.commons.io.FileUtils;
import org.wikapidia.conf.Configuration;
import org.wikapidia.conf.ConfigurationException;
import org.wikapidia.conf.Configurator;
import org.wikapidia.conf.DefaultOptionBuilder;
import org.wikapidia.core.cmd.Env;
import org.wikapidia.core.dao.DaoException;
import org.wikapidia.core.dao.LocalLinkDao;
import org.wikapidia.core.dao.LocalPageDao;
import org.wikapidia.core.dao.RawPageDao;
import org.wikapidia.core.lang.LanguageInfo;
import org.wikapidia.core.model.LocalPage;
import org.wikapidia.parser.wiki.ParserVisitor;
import org.wikapidia.parser.wiki.WikiTextDumpParser;
import org.wikapidia.core.model.RawPage;
import org.wikapidia.parser.xml.DumpPageXmlParser;
import org.wikapidia.utils.ParallelForEach;
import org.wikapidia.utils.Procedure;

import java.io.*;
import java.sql.SQLException;
import java.util.ArrayList;
import java.util.Arrays;
import java.util.List;
import java.util.concurrent.atomic.AtomicInteger;
import java.util.logging.Level;
import java.util.logging.Logger;

/**
 * Load the contents of a dump into the various daos.
 */
public class DumpLoader {
    private static final Logger LOG = Logger.getLogger(DumpLoader.class.getName());
<<<<<<< HEAD
    private static String[] DUMP_SUFFIXES = { "xml", "xml.bz2", "xml.gz", "xml.7z" };
=======
    private static final String[] DUMP_SUFFIXES = { "xml", "xml.bz2", "xml.gz", "xml.7z" };
>>>>>>> 839fd1a5

    private final AtomicInteger counter = new AtomicInteger();
    private final LocalPageDao localPageDao;
    private final RawPageDao rawPageDao;

    public DumpLoader(LocalPageDao localPageDao, RawPageDao rawPageDao) {
        this.localPageDao = localPageDao;
        this.rawPageDao = rawPageDao;
    }

    /**
     * Expects file name format starting with lang + "wiki" for example, "enwiki"
     * @param file
     */
    public void load(File file) {
        int i = file.getName().indexOf("wiki");
        if (i < 0) {
            throw new IllegalArgumentException("invalid filename. Expected prefix, for example 'enwiki-...'");
        }
        String langCode = file.getName().substring(0, i);
        langCode = langCode.replace('_', '-');
        LanguageInfo lang = LanguageInfo.getByLangCode(langCode);
        DumpPageXmlParser parser = new DumpPageXmlParser(file, lang);
        for (RawPage rp : parser) {
            if (counter.incrementAndGet() % 1000 == 0) {
                LOG.info("processing article " + counter.get());
            }
            save(file, rp);
        }
    }

    private void save(File file, RawPage rp) {
        try {
            rawPageDao.save(rp);
        } catch (Exception e) {
            LOG.log(Level.WARNING, "parsing of " + file + " failed:", e);

        }
        try {
            LocalPage lp = new LocalPage(
                                rp.getLang(), rp.getPageId(),
                                rp.getTitle(), rp.getNamespace(),
                                rp.isRedirect(), rp.isDisambig()
                            );
            localPageDao.save(lp);
        } catch (Exception e) {
            LOG.log(Level.WARNING, "parsing of " + file + " failed:", e);
        }

    }

    public static void main(String args[]) throws ClassNotFoundException, SQLException, IOException, ConfigurationException, DaoException {
        Options options = new Options();
        options.addOption(
                new DefaultOptionBuilder()
                        .withLongOpt("drop-tables")
                        .withDescription("drop and recreate all tables")
                        .create("t"));
        options.addOption(
                new DefaultOptionBuilder()
                        .withLongOpt("create-indexes")
                        .withDescription("create all indexes after loading")
                        .create("i"));
        Env.addStandardOptions(options);

        CommandLineParser parser = new PosixParser();
        CommandLine cmd;
        try {
            cmd = parser.parse(options, args);
        } catch (ParseException e) {
            System.err.println("Invalid option usage: " + e.getMessage());
            new HelpFormatter().printHelp("DumpLoader", options);
            return;
        }

        Env env = new Env(cmd);
        Configurator conf = env.getConfigurator();

        List<String> langCodes;
        if (cmd.hasOption("l")) {
            langCodes = Arrays.asList(cmd.getOptionValues("l"));
        } else {
            langCodes = conf.getConf().get().getStringList("languages");
        }

        File downloadPath = new File(conf.getConf().get().getString("download.path"));
        List<String> dumps = new ArrayList<String>();
        if (!cmd.getArgList().isEmpty()) {                                          // There are files specified
            dumps = cmd.getArgList();
        } else {                                                                    // No specified files
            if ((!downloadPath.isDirectory() || downloadPath.list().length == 0)) { // Default path is missing or empty
                System.err.println( "There is no download path. Please specify one or configure a default.");
                new HelpFormatter().printHelp("DumpLoader", options);
                return;
<<<<<<< HEAD
            } else {                                                                // Default path is functional
                for (File f : FileUtils.listFiles(downloadPath, DUMP_SUFFIXES, true)) {
                    dumps.add(f.getPath());
=======
            } else {                                                                        // Default path is functional
                for (File langDir : downloadPath.listFiles()) {                             // Layered for-loops sift through
                    if (langDir.isDirectory() && langCodes.contains(langDir.getName())) {   // the directory structure of the
                        for (File f : FileUtils.listFiles(langDir, DUMP_SUFFIXES, true)) {  // download process:
                            dumps.add(f.getPath());                                         // ${PARENT}/langcode/date/dumpfile.xml.bz2
                        }
                    }
>>>>>>> 839fd1a5
                }
            }
        }

        LocalPageDao lpDao = conf.get(LocalPageDao.class);
        RawPageDao rpDao = conf.get(RawPageDao.class);

        final DumpLoader loader = new DumpLoader(lpDao, rpDao);

        if (cmd.hasOption("t")) {
            lpDao.beginLoad();
            rpDao.beginLoad();
        }

        // loads multiple dumps in parallel
        ParallelForEach.loop(dumps,
                env.getMaxThreads(),
                new Procedure<String>() {
                    @Override
                    public void call(String path) throws Exception {
                        loader.load(new File(path));
                    }
                });

        if (cmd.hasOption("i")) {
            lpDao.endLoad();
            rpDao.endLoad();
        }
    }
}<|MERGE_RESOLUTION|>--- conflicted
+++ resolved
@@ -23,7 +23,6 @@
 import java.io.*;
 import java.sql.SQLException;
 import java.util.ArrayList;
-import java.util.Arrays;
 import java.util.List;
 import java.util.concurrent.atomic.AtomicInteger;
 import java.util.logging.Level;
@@ -34,11 +33,6 @@
  */
 public class DumpLoader {
     private static final Logger LOG = Logger.getLogger(DumpLoader.class.getName());
-<<<<<<< HEAD
-    private static String[] DUMP_SUFFIXES = { "xml", "xml.bz2", "xml.gz", "xml.7z" };
-=======
-    private static final String[] DUMP_SUFFIXES = { "xml", "xml.bz2", "xml.gz", "xml.7z" };
->>>>>>> 839fd1a5
 
     private final AtomicInteger counter = new AtomicInteger();
     private final LocalPageDao localPageDao;
@@ -117,13 +111,6 @@
         Env env = new Env(cmd);
         Configurator conf = env.getConfigurator();
 
-        List<String> langCodes;
-        if (cmd.hasOption("l")) {
-            langCodes = Arrays.asList(cmd.getOptionValues("l"));
-        } else {
-            langCodes = conf.getConf().get().getStringList("languages");
-        }
-
         File downloadPath = new File(conf.getConf().get().getString("download.path"));
         List<String> dumps = new ArrayList<String>();
         if (!cmd.getArgList().isEmpty()) {                                          // There are files specified
@@ -133,11 +120,6 @@
                 System.err.println( "There is no download path. Please specify one or configure a default.");
                 new HelpFormatter().printHelp("DumpLoader", options);
                 return;
-<<<<<<< HEAD
-            } else {                                                                // Default path is functional
-                for (File f : FileUtils.listFiles(downloadPath, DUMP_SUFFIXES, true)) {
-                    dumps.add(f.getPath());
-=======
             } else {                                                                        // Default path is functional
                 for (File langDir : downloadPath.listFiles()) {                             // Layered for-loops sift through
                     if (langDir.isDirectory() && langCodes.contains(langDir.getName())) {   // the directory structure of the
@@ -145,7 +127,6 @@
                             dumps.add(f.getPath());                                         // ${PARENT}/langcode/date/dumpfile.xml.bz2
                         }
                     }
->>>>>>> 839fd1a5
                 }
             }
         }
