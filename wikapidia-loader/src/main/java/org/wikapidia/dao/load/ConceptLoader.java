--- conflicted
+++ resolved
@@ -68,16 +68,6 @@
                         .create("i"));
         options.addOption(
                 new DefaultOptionBuilder()
-<<<<<<< HEAD
-                        .hasArgs()
-                        .withValueSeparator(',')
-                        .withLongOpt("languages")
-                        .withDescription("List of languages, separated by a comma (e.g. 'en,de'). \nDefault is " + new Configuration().get().getStringList("languages"))
-                        .create("l"));
-        options.addOption(
-                new DefaultOptionBuilder()
-=======
->>>>>>> 47070990
                         .hasArg()
                         .withLongOpt("algorithm")
                         .withDescription("the name of the algorithm to execute")
@@ -94,29 +84,6 @@
             return;
         }
 
-<<<<<<< HEAD
-        File pathConf = cmd.hasOption('c') ? new File(cmd.getOptionValue('c')) : null;
-        Configurator conf = new Configurator(new Configuration(pathConf));
-
-        List<String> langCodes;
-        if (cmd.hasOption("l")) {
-            langCodes = Arrays.asList(cmd.getOptionValues("l"));
-        } else {
-            langCodes = conf.getConf().get().getStringList("languages");
-        }
-        Collection<Language> langs = new ArrayList<Language>();
-        for (String langCode : langCodes) {
-            langs.add(Language.getByLangCode(langCode));
-        }
-        LanguageSet languages = new LanguageSet(langs);
-
-        ConceptMapper mapper = conf.get(ConceptMapper.class);
-        if (cmd.hasOption("n")) {
-            mapper = conf.get(ConceptMapper.class, cmd.getOptionValue("n"));
-        }
-        UniversalPageDao dao = conf.get(UniversalPageDao.class);
-        ConceptLoader loader = new ConceptLoader(languages, dao);
-=======
         Env env = new Env(cmd);
         Configurator conf = env.getConfigurator();
         String algorithm = cmd.getOptionValue("n", (String) conf.getConf().get().getAnyRef("defaultMappingAlgorithm"));
@@ -124,7 +91,6 @@
         UniversalPageDao dao = conf.get(UniversalPageDao.class);
         ConceptMapper mapper = conf.get(ConceptMapper.class, algorithm);
         final ConceptLoader loader = new ConceptLoader(env.getLanguages(), dao);
->>>>>>> 47070990
 
         if (cmd.hasOption("t")) {
             LOG.log(Level.INFO, "Begin Load");
