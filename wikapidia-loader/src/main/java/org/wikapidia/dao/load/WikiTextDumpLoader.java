--- conflicted
+++ resolved
@@ -73,16 +73,12 @@
             new HelpFormatter().printHelp("DumpLoader", options);
             return;
         }
-<<<<<<< HEAD
-
-=======
         if (cmd.getArgList().isEmpty()) {
             System.err.println("No input files specified.");
             new HelpFormatter().printHelp("WikiTextDumpLoader", options);
             return;
         }
->>>>>>> 360652ce
-        File pathConf = new File(cmd.getOptionValue('c', null));
+        File pathConf = cmd.hasOption("c") ? new File(cmd.getOptionValue('c')) : null;
         Configurator conf = new Configurator(new Configuration(pathConf));
 
         List<String> languages;
