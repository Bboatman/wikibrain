package org.wikapidia.lucene;

import com.typesafe.config.Config;
import org.apache.lucene.document.Document;
import org.apache.lucene.index.DirectoryReader;
import org.apache.lucene.search.IndexSearcher;
import org.apache.lucene.search.NumericRangeQuery;
import org.apache.lucene.search.Query;
import org.apache.lucene.search.ScoreDoc;
import org.apache.lucene.store.Directory;
import org.apache.lucene.store.FSDirectory;
import org.wikapidia.conf.Configuration;
import org.wikapidia.conf.ConfigurationException;
import org.wikapidia.conf.Configurator;
import org.wikapidia.core.dao.DaoException;
import org.wikapidia.core.lang.Language;
import org.wikapidia.core.lang.LanguageSet;

import java.io.File;
import java.io.IOException;
import java.util.HashMap;
import java.util.List;
import java.util.Map;
import java.util.logging.Level;
import java.util.logging.Logger;

/**
 *
 * This class wraps the lucene search into a class that can handle any specified language
 *
 * @author Ari Weiland
 * @author Yulun Li
 *
*/
public class LuceneSearcher {

    private static final Logger LOG = Logger.getLogger(LuceneSearcher.class.getName());

    public static final int DEFAULT_HIT_COUNT = 1000;

    private final File root;
    private final Map<Language, IndexSearcher> searchers;
    private final Map<Language, DirectoryReader> readers;
    private final Map<Language, WikapidiaAnalyzer> analyzers;
    private final LuceneOptions options;

    /**
     * Constructs a LuceneSearcher that will run lucene queries on sets of articles
     * in any language in the LanguageSet. Note that root is the parent directory
     * of the directory where lucene indexes are stored, though it is the same
     * directory as was passed to the LuceneIndexer.
     *
     * @param languages the language set in which this searcher can operate
     * @param root the root directory in which each language contains its own lucene directory
     */
    public LuceneSearcher(LanguageSet languages, File root) {
        this(languages, root, LuceneOptions.getDefaultOptions());
    }

    /**
     * Constructs a LuceneSearcher that will run lucene queries on sets of articles
     * in any language in the LanguageSet. The directory is specified within options.
     *
     * @param languages the language set in which this searcher can operate
     * @param options a LuceneOptions object containing specific options for lucene
     */
    public LuceneSearcher(LanguageSet languages, LuceneOptions options) {
        this(languages, options.luceneRoot, options);
    }

    private LuceneSearcher(LanguageSet languages, File root, LuceneOptions options) {
        try {
            this.root = root;
            this.searchers = new HashMap<Language, IndexSearcher>();
            this.readers = new HashMap<Language, DirectoryReader>();
            this.analyzers = new HashMap<Language, WikapidiaAnalyzer>();
            for (Language language : languages) {
                File langRoot = new File(root, language.getLangCode());
                if (!langRoot.isDirectory()) {
                    throw new IllegalArgumentException("no index at location: " + langRoot);
                }
                Directory directory = FSDirectory.open(langRoot);
                DirectoryReader reader = DirectoryReader.open(directory);
                readers.put(language, reader);
                searchers.put(language, new IndexSearcher(reader));
                analyzers.put(language, new WikapidiaAnalyzer(language, options));
            }
            this.options = options;
        } catch (IOException e) {
            throw new RuntimeException(e);
        }
    }

    public File getRoot() {
        return root;
    }

    public LanguageSet getLanguageSet() {
        return new LanguageSet(searchers.keySet());
    }

    public LuceneOptions getOptions() {
        return options;
    }

    /**
     * Runs a specified lucene query in the specified language.
     *
     * @param query
     * @param language
     * @return
     */
    public WikapidiaScoreDoc[] search(Query query, Language language) {
<<<<<<< HEAD
        return search(query, language, DEFAULT_HIT_COUNT);
=======
        if (!searchers.containsKey(language)) throw new IllegalArgumentException("Unknown language: " + language);
        try {
            ScoreDoc[] scoreDocs = searchers.get(language).search(query, hitCount).scoreDocs;
            WikapidiaScoreDoc[] wikapidiaScoreDocs = new WikapidiaScoreDoc[scoreDocs.length];
            int i = 0;
            for (ScoreDoc scoreDoc : scoreDocs) {
                WikapidiaScoreDoc wikapidiaScoreDoc = new WikapidiaScoreDoc(scoreDoc.doc, scoreDoc.score);
                wikapidiaScoreDocs[i] = wikapidiaScoreDoc;
                i++;
            }
            return wikapidiaScoreDocs;
        } catch (IOException e) {
            throw new RuntimeException(e);
        }
>>>>>>> 5b562b55
    }

    /**
     * Runs a specified lucene query in the specified language with a specified hitcount.
     * @param query
     * @param language
     * @param hitCount
     * @return
     */
    public WikapidiaScoreDoc[] search(Query query, Language language, int hitCount) {
        if (!searchers.containsKey(language)) throw new IllegalArgumentException("Unknown language: " + language);
        try {
            ScoreDoc[] scoreDocs = searchers.get(language).search(query, hitCount).scoreDocs;
            WikapidiaScoreDoc[] wikapidiaScoreDocs = new WikapidiaScoreDoc[scoreDocs.length];
            int i = 0;
            for (ScoreDoc scoreDoc : scoreDocs) {
                WikapidiaScoreDoc wikapidiaScoreDoc = new WikapidiaScoreDoc(scoreDoc.doc, scoreDoc.score);
                wikapidiaScoreDocs[i] = wikapidiaScoreDoc;
                i++;
            }
            return wikapidiaScoreDocs;
        } catch (IOException e) {
            throw new RuntimeException(e);
        }
    }

    /**
     * Retrieves the local ID for a specified lucene document,
     * within a given language.
     *
     * @param docId
     * @param language
     * @return
     */
    public int getLocalIdFromDocId(int docId, Language language) {
        try {
            if (docId != -1) {
                Document document = searchers.get(language).doc(docId);
                return (Integer) document.getField(LuceneOptions.LOCAL_ID_FIELD_NAME).numericValue();
            } else {
                LOG.log(Level.WARNING, "This docId does not exist: " + docId);
                return -1;
            }
        }  catch (IOException e) {
            throw new RuntimeException(e);
        }
    }

    public int getDocIdFromLocalId(int localId, Language language) throws DaoException {
        Query query = NumericRangeQuery.newIntRange(LuceneOptions.LOCAL_ID_FIELD_NAME, localId, localId, true, true);
        try {
            ScoreDoc[] hits = searchers.get(language).search(query, 1).scoreDocs;
            if (hits.length == 0) {
                return -1;
            } else {
                return hits[0].doc;
            }
        } catch (IOException e) {
            throw new DaoException(e);
        }
    }

    public DirectoryReader getReaderByLanguage(Language language) {
        if (!readers.containsKey(language)) throw new IllegalArgumentException("Unknown language: " + language);
        return readers.get(language);
    }

    public IndexSearcher getSearcherByLanguage(Language language) {
        if (!searchers.containsKey(language)) throw new IllegalArgumentException("Unknown language: " + language);
        return searchers.get(language);
    }

    public WikapidiaAnalyzer getAnalyzerByLanguage(Language language) {
        if (!analyzers.containsKey(language)) throw new IllegalArgumentException("Unknown language: " + language);
        return analyzers.get(language);
    }

    public QueryBuilder getQueryBuilderByLanguage(Language language, LuceneOptions options) {
        if (!analyzers.containsKey(language)) throw new IllegalArgumentException("Unknown language: " + language);
        return new QueryBuilder(analyzers.get(language), options);
    }

    public static class Provider extends org.wikapidia.conf.Provider<LuceneSearcher> {
        public Provider(Configurator configurator, Configuration config) throws ConfigurationException {
            super(configurator, config);
        }

        @Override
        public Class getType() {
            return LuceneSearcher.class;
        }

        @Override
        public String getPath() {
            return "lucene.searcher";
        }

        @Override
        public LuceneSearcher get(String name, Config config) throws ConfigurationException {
            if (!name.equalsIgnoreCase(config.getString("type"))) {
                throw new ConfigurationException("Could not find configuration " + name);
            }
            return new LuceneSearcher(
                    new LanguageSet(config.getStringList("langs")),
                    getConfigurator().get(LuceneOptions.class, config.getString("options"))
            );
        }
    }
}<|MERGE_RESOLUTION|>--- conflicted
+++ resolved
@@ -111,9 +111,7 @@
      * @return
      */
     public WikapidiaScoreDoc[] search(Query query, Language language) {
-<<<<<<< HEAD
         return search(query, language, DEFAULT_HIT_COUNT);
-=======
         if (!searchers.containsKey(language)) throw new IllegalArgumentException("Unknown language: " + language);
         try {
             ScoreDoc[] scoreDocs = searchers.get(language).search(query, hitCount).scoreDocs;
@@ -128,7 +126,6 @@
         } catch (IOException e) {
             throw new RuntimeException(e);
         }
->>>>>>> 5b562b55
     }
 
     /**
