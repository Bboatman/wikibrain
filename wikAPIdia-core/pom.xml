<project xmlns="http://maven.apache.org/POM/4.0.0"
  xmlns:xsi="http://www.w3.org/2001/XMLSchema-instance"
  xsi:schemaLocation="http://maven.apache.org/POM/4.0.0
                      http://maven.apache.org/xsd/maven-4.0.0.xsd">
  <modelVersion>4.0.0</modelVersion>

  <groupId>org.wikapidia</groupId>
  <artifactId>wikAPIdia-core</artifactId>
  <version>0.1-SNAPSHOT</version>

  <dependencies>
      <dependency>
          <groupId>org.wikapidia</groupId>
          <artifactId>wikAPIdia-utils</artifactId>
          <version>0.1-SNAPSHOT</version>
      </dependency>
      <dependency>
          <groupId>org.wikapidia</groupId>
          <artifactId>wikAPIdia-matrix</artifactId>
          <version>0.1-SNAPSHOT</version>
      </dependency>
      <dependency>
          <groupId>org.jooq</groupId>
          <artifactId>jooq</artifactId>
          <version>3.2.0</version>
      </dependency>
      <dependency>
          <groupId>org.jooq</groupId>
          <artifactId>jooq-codegen-maven</artifactId>
          <version>3.2.0</version>
      </dependency>
      <dependency>
          <groupId>com.h2database</groupId>
          <artifactId>h2</artifactId>
          <version>1.3.174</version>
      </dependency>
      <dependency>
          <groupId>com.jolbox</groupId>
          <artifactId>bonecp</artifactId>
          <version>0.7.1.RELEASE</version>
      </dependency>
      <dependency>
          <groupId>org.slf4j</groupId>
          <artifactId>slf4j-jdk14</artifactId>
          <version>1.7.5</version>
      </dependency>
      <dependency>
          <groupId>org.postgresql</groupId>
          <artifactId>postgresql</artifactId>
          <version>9.2-1003-jdbc4</version>
      </dependency>
      <dependency>
          <groupId>commons-beanutils</groupId>
          <artifactId>commons-beanutils</artifactId>
          <version>1.8.3</version>
      </dependency>
      <dependency>
          <groupId>de.tudarmstadt.ukp.wikipedia</groupId>
          <artifactId>de.tudarmstadt.ukp.wikipedia.parser</artifactId>
          <version>0.9.2</version>
      </dependency>
      <dependency>
          <groupId>net.sf.supercsv</groupId>
          <artifactId>super-csv</artifactId>
          <version>2.1.0</version>
      </dependency>
      <dependency>
          <groupId>com.google.code.gson</groupId>
          <artifactId>gson</artifactId>
          <version>2.2.4</version>
      </dependency>
      <dependency>
          <groupId>org.jodah</groupId>
          <artifactId>typetools</artifactId>
          <version>0.3.0</version>
      </dependency>
<<<<<<< HEAD

=======
>>>>>>> 841678e6

  </dependencies>

    <properties>
        <project.build.sourceEncoding>UTF-8</project.build.sourceEncoding>
    </properties>

    <build>
        <plugins>

            <!-- The H2 test schema is loaded here -->
            <plugin>
                <groupId>org.codehaus.mojo</groupId>
                <artifactId>sql-maven-plugin</artifactId>
                <version>1.5</version>

                <dependencies>
                    <dependency>
                        <groupId>com.h2database</groupId>
                        <artifactId>h2</artifactId>
                        <version>1.3.174</version>
                    </dependency>
                </dependencies>

                <!-- common configuration shared by all executions -->
                <configuration>
                    <driver>org.h2.Driver</driver>
                    <url>jdbc:h2:tmp/maven-test</url>
                    <username>sa</username>
                    <password></password>
                    <!--all executions are ignored if -Dmaven.test.skip=true -->
                    <!--<skip>${maven.test.skip}</skip>-->
                    <autocommit>true</autocommit>
                    <!-- drops before creates -->
                    <orderFile>descending</orderFile>
                    <fileset>
                        <basedir>${basedir}/src/main/resources/db</basedir>
                        <includes>
                            <include>*-drop-tables.sql</include>
                            <include>*-create-tables.sql</include>
                        </includes>
                    </fileset>
                </configuration>

                <executions>
                    <execution>
                        <id>create-database</id>
                        <phase>generate-sources</phase>
                        <goals>
                            <goal>execute</goal>
                        </goals>
                    </execution>
                </executions>
            </plugin>

            <!-- The jOOQ code generator plugin for Postgres / Sybase ASE / MySQL -->
            <plugin>
                <groupId>org.jooq</groupId>
                <artifactId>jooq-codegen-maven</artifactId>
                <version>3.2.0</version>

                <dependencies>
                    <dependency>
                        <groupId>com.h2database</groupId>
                        <artifactId>h2</artifactId>
                        <version>1.3.174</version>
                    </dependency>
                </dependencies>

                <executions>
                    <execution>
                        <id>exec1</id>
                        <phase>generate-sources</phase>
                        <goals>
                            <goal>generate</goal>
                        </goals>
                    </execution>
                </executions>

                <configuration>
                    <jdbc>
                        <driver>org.h2.Driver</driver>
                        <url>jdbc:h2:tmp/maven-test</url>
                        <user>sa</user>
                        <password></password>
                    </jdbc>
                    <generator>
                        <name>org.jooq.util.DefaultGenerator</name>
                        <database>
                            <name>org.jooq.util.h2.H2Database</name>
                            <includes>.*</includes>
                            <excludes></excludes>
                            <dateAsTimestamp>true</dateAsTimestamp>
                            <inputSchema>PUBLIC</inputSchema>
                        </database>
                        <generate>
                            <deprecated>false</deprecated>
                            <instanceFields>true</instanceFields>
                            <pojos>false</pojos>
                            <records>false</records>
                        </generate>
                        <target>
                            <packageName>org.wikapidia.core.jooq</packageName>
                            <directory>${basedir}/src/generated/jooq-h2</directory>
                        </target>
                    </generator>
                </configuration>
            </plugin>

            <!-- build classpath plugin -->
            <plugin>
                <groupId>org.apache.maven.plugins</groupId>
                <artifactId>maven-dependency-plugin</artifactId>
                <version>2.8</version>
                <executions>
                    <execution>
                        <id>build-classpath</id>
                        <phase>generate-sources</phase>
                        <goals>
                            <goal>build-classpath</goal>
                        </goals>
                        <configuration>
                            <outputFile>target/localclasspath.txt</outputFile>
                        </configuration>
                    </execution>
                </executions>
            </plugin>

            <!-- add generated files to source path -->
            <plugin>
                <groupId>org.codehaus.mojo</groupId>
                <artifactId>build-helper-maven-plugin</artifactId>
                <version>1.8</version>
                <executions>
                    <execution>
                        <id>test</id>
                        <phase>generate-sources</phase>
                        <goals>
                            <goal>add-source</goal>
                        </goals>
                        <configuration>
                            <sources>
                                <source>${basedir}/src/generated/jooq-h2</source>
                            </sources>
                        </configuration>
                    </execution>
                </executions>
            </plugin>

            <plugin>
                <groupId>org.apache.maven.plugins</groupId>
                <artifactId>maven-compiler-plugin</artifactId>
                <version>3.1</version>
                <configuration>
                    <source>1.6</source>
                    <target>1.6</target>
                </configuration>
            </plugin>

        </plugins>
    </build>

</project><|MERGE_RESOLUTION|>--- conflicted
+++ resolved
@@ -74,10 +74,6 @@
           <artifactId>typetools</artifactId>
           <version>0.3.0</version>
       </dependency>
-<<<<<<< HEAD
-
-=======
->>>>>>> 841678e6
 
   </dependencies>
 
