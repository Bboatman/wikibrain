// An default configuration file in HOCON format, almost JSON format
// The file format is described at https://github.com/typesafehub/config.

// Configure the app itself

// TODO: shall we assume things on this page, such as langCodes are always correct?

languages : ["en","de","fr","nl","it","pl","es","ru","ja","pt","zh","sv","uk","ca","no","fi","cs","hu","ko","id","tr","ro","sk","da","he"]

download : {
    matcher : ["articles"]
    listFile : "downloadList.tsv"
    path : "../download"
}
lucene : {
    version : "4.3"
    directory : "../db/lucene"
    options : {
        default : plaintext
        plaintext : {
            type : plaintext

            version : ${lucene.version}
            directory : ${lucene.directory}
            namespaces : ["article"]

            // TokenizerOptions
            caseInsensitive : true
            useStopWords : true
            useStem : true

            // TextFieldElements
            title : 0
            redirects : false
            plaintext : true
        }

        esa : {
            type : esa

            version : ${lucene.version}
            directory : ${lucene.directory}
            namespaces : ["article"]

            // TokenizerOptions
            caseInsensitive : true
            useStopWords : true
            useStem : true

            // TextFieldElements
            title : 1
            redirects : true
            plaintext : true
        }
    }
}
phrases {
    // whether or not the phrase analyzers are being loaded.
    // will be overridden while saving corpora to the daos
    loading : false

    pruning {
        minCount : 1,
        maxRank : 5,
        minFraction : 0.001
    }

    // Analyzers
    analyzer : {
        stanford : {
            phraseDao : stanford
            localPageDao : default
            path : ./dictionary.bz2
            type : stanford
        }
        anchortext : {
            phraseDao : anchortext
            localPageDao : default
            localLinkDao : default
            type : anchortext
        }
    }

    // Daos store data associated with an algorithm and analyzer
    dao {
        stanford : {
            isNew : ${phrases.loading}
            path : ../db/phrases/stanford
            type : objectdb
        }
        anchortext : {
            isNew : ${phrases.loading}
            path : ../db/phrases/anchortext
            type : objectdb
        }
    }
}
dao : {
    dataSource : {
        h2db : {
           driver : org.h2.Driver
           url: "jdbc:h2:../db/h2"
           username : sa
           password : ""
        }
    }
    localPage : {
        default : sql
        sql : {
            type : sql
            dataSource : h2db
        }
        live : {}
    }
    localLink : {
        default : sql
        sql : {
            type : sql
            dataSource : h2db
        }
        live : {}
    }
    rawPage : {
        default : sql
        sql : {
            type : sql
            dataSource : h2db
            localPageDao : sql
        }
        live : {}
    }
    universalPage : {
        default : sql
        sql : {
            type : sql
            dataSource : h2db
        }
        live : {}
    }

    localCategoryMember : {
        default : sql
        sql : {
            type : sql
            dataSource: h2db
        }
        live : {}
    }
    universalLink : {
        default : sql
        sql : {
            type : sql
            dataSource : h2db
            localLinkDao : sql
        }
        skeletal-sql : {
            type : skeletal-sql
            dataSource : h2db
        }
        live : {}
    }
    redirect : {
        default : sql
        sql : {
            type : sql
            dataSource : h2db
        }
        live : {}
    }
}
mapper : {
    default : monolingual
    monolingual : {
        type : monolingual
        algorithmId : 0     // each algorithm must have a unique ID
        localPageDao : sql
    }
    purewikidata : {
        type : purewikidata
        algorithmId : 1
        localPageDao : sql
    }
}



sr : {

    disambig : {
        default : topResult
        topResult : {
            type : topResult
            phraseAnalyzer : anchortext
        }
    }

    metric {
        local : {
            default : milneWitten
            milneWitten : {
                type : milneWitten
                disambiguator : default
                linkDao : default
                pageDao : default
                outLinks : false
            }
        }
        universal : {
            default : milneWitten
            milneWitten : {
                type: milneWitten
                disambiguator : default
                linkDao : default
                pageDao : default
                algorithmId : 0
                outLinks : false
            }
        }
    }

    normalizers {
        directory = ../dat/sr/normalizers/
    }

    matrix {
        directory = ../dat/sr/matrix/
    }

<<<<<<< HEAD
    dataset : {
        names : ["simple","MC.txt"]
        path : ../dat/gold/cleaned/
        gold : ../dat/gold/gold.titles.similarity.txt
        names1 : ["simple", "atlasify240.txt","simple","MC.txt","simple","radinsky.txt","simple","RG.txt","simple","wikisim353.txt","simple","WikiSimi3000.txt","simple","wordsim353.txt"]
    }

=======
    explanation {
        localpagedao = sql
    }
>>>>>>> b7afa6b3
}<|MERGE_RESOLUTION|>--- conflicted
+++ resolved
@@ -226,7 +226,10 @@
         directory = ../dat/sr/matrix/
     }
 
-<<<<<<< HEAD
+    explanation {
+        localpagedao = sql
+    }
+
     dataset : {
         names : ["simple","MC.txt"]
         path : ../dat/gold/cleaned/
@@ -234,9 +237,4 @@
         names1 : ["simple", "atlasify240.txt","simple","MC.txt","simple","radinsky.txt","simple","RG.txt","simple","wikisim353.txt","simple","WikiSimi3000.txt","simple","wordsim353.txt"]
     }
 
-=======
-    explanation {
-        localpagedao = sql
-    }
->>>>>>> b7afa6b3
 }