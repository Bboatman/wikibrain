// An default configuration file in HOCON format, almost JSON format
// The file format is described at https://github.com/typesafehub/config.

// Configure the app itself

// TODO: shall we assume things on this page, such as langCodes are always correct?

//languages : [
//    "en","de","fr","nl","it","pl","es","ru","ja","pt","zh",
//    "sv","uk","ca","no","fi","cs","hu","ko","id","tr","ro",
//    "sk","da","he","simple"
//]

languages : ["simple"]

baseDir : ..

tmpDir : ${baseDir}"/.tmp"

download : {
    matcher : ["articles"]
    listFile : "downloadList.tsv"
    path : ${baseDir}"/download"
}

lucene : {
    version : "4.3"
    directory : ${baseDir}"/db/lucene"
    options : {
        default : plaintext
        plaintext : {
            type : plaintext

            version : ${lucene.version}
            directory : ${lucene.directory}
            namespaces : ["article"]

            // TokenizerOptions
            caseInsensitive : true
            useStopWords : true
            useStem : true

            // TextFieldElements
            title : 0
            redirects : false
            plaintext : true
        }

        esa : {
            type : esa

            version : ${lucene.version}
            directory : ${lucene.directory}
            namespaces : ["article"]

            // TokenizerOptions
            caseInsensitive : true
            useStopWords : true
            useStem : true

            // TextFieldElements
            title : 1
            redirects : true
            plaintext : true
        }
    }
    searcher : {
        searcher : {
            langs : ${languages}
            options : esa
        }
    }
}

phrases {
    // whether or not the phrase analyzers are being loaded.
    // will be overridden while saving corpora to the daos
    loading : false

    // Analyzers
    analyzer : {
        default : anchortext
        stanford : {
            phraseDao : stanford
            localPageDao : default
            path : ./dictionary.bz2
            type : stanford
            phrasePruner : {
                type : string
                minCount : 3,
                maxRank : 10,
                minFraction : 0.001
            }
            pagePruner : {
                type : simple
                minCount : 3,
                maxRank : 15,
                minFraction : 0.001
            }
        }
        anchortext : {
            phraseDao : anchortext
            localPageDao : default
            localLinkDao : default
            type : anchortext
            phrasePruner : {
                type : string
                minCount : 1,
                maxRank : 10,
                minFraction : 0.001
            }
            pagePruner : {
                type : simple
                minCount : 1,
                maxRank : 15,
                minFraction : 0.001
            }
        }
    }

    // Daos store data associated with an algorithm and analyzer
    dao {

        stanford : {
            isNew : ${phrases.loading}
            path : ${baseDir}"/db/phrases/stanford"
            type : objectdb
        }
        anchortext : {
            isNew : ${phrases.loading}
            path : ${baseDir}"/db/phrases/anchortext"
            type : objectdb
        }
    }
}

dao : {
    dataSource : {
        h2db : {
           driver : org.h2.Driver
           url: "jdbc:h2:"${baseDir}"/db/h2"
           username : sa
           password : ""
        }
    }
    localPage : {
        default : sql
        sql : {
            type : sql
            dataSource : h2db
        }
        live : {}
    }
    localLink : {
        default : matrix
        sql : {
            type : sql
            dataSource : h2db
        }
        matrix : {
            type : matrix
            delegate : sql
            maxOpenPages : 3
            maxPageSize : 100M
            path : ${baseDir}"/db/matrix/local-link"
        }
        live : {}
    }
    rawPage : {
        default : sql
        sql : {
            type : sql
            dataSource : h2db
            localPageDao : sql
        }
        live : {}
    }
    universalPage : {
        default : sql
        sql : {
            type : sql
            dataSource : h2db
        }
        live : {}
    }

    localCategoryMember : {
        default : sql
        sql : {
            type : sql
            dataSource: h2db
        }
        live : {}
    }
    universalLink : {
        default : sql
        sql : {
            type : sql
            dataSource : h2db
            localLinkDao : sql
        }
        skeletal-sql : {
            type : skeletal-sql
            dataSource : h2db
        }
        live : {}
    }
    redirect : {
        default : sql
        sql : {
            type : sql
            dataSource : h2db
        }
        live : {}
    }
}

mapper : {
    default : monolingual
    monolingual : {
        type : monolingual
        algorithmId : 0     // each algorithm must have a unique ID
        localPageDao : sql
    }
    purewikidata : {
        type : purewikidata
        algorithmId : 1
        localPageDao : sql
    }
}

sr : {

    disambig : {
        default : topResult
        topResult : {
            type : topResult
            phraseAnalyzer : anchortext
        }
    }

    metric {
        path : ${baseDir}"/dat/sr/"
        local : {
            default : LocalMilneWitten
            LocalMilneWitten : {
                type : LocalMilneWitten
                disambiguator : default
                linkDao : default
                pageDao : default
                outLinks : false
                similaritynormalizer : loess
                mostsimilarnormalizer : rank
            }
            ESA : {
                type : ESA
                pageDao : default
                disambiguator : default
<<<<<<< HEAD
                similaritynormalizer :  loess
                mostsimilarnormalizer : rank
                resolvephrases : true
=======
                similaritynormalizer :  identity
                mostsimilarnormalizer : identity
                resolvephrases : false
>>>>>>> 206597dc
            }
        }
        universal : {
            default : UniversalMilneWitten
            UniversalMilneWitten : {
                type: UniversalMilneWitten
                disambiguator : default
                linkDao : default
                pageDao : default
                outLinks : false
                similaritynormalizer : loess
                mostsimilarnormalizer : rank
            }
        }
    }

    normalizer {
        defaultmaxresults : 100
        identity : {
            type : identity
        }
        loess : {
            type : loess
        }
        log : {
            type : log
        }
        percentile : {
            type : percentile
        }
        range : {
            type : range
        }
        rank : {
            type : rank
        }
    }

    explanation {
        localpagedao = sql
    }

    dataset : {
        names : ["simple", "atlasify240.txt","simple","MC.txt","simple","radinsky.txt","simple","RG.txt","simple","wikisim353.txt","simple","WikiSimi3000.txt","simple","wordsim353.txt"]
        path : ../dat/gold/cleaned/
        gold : ../dat/gold/gold.titles.similarity.txt
    }

}<|MERGE_RESOLUTION|>--- conflicted
+++ resolved
@@ -79,7 +79,7 @@
 
     // Analyzers
     analyzer : {
-        default : anchortext
+        default : stanford
         stanford : {
             phraseDao : stanford
             localPageDao : default
@@ -116,6 +116,10 @@
                 minFraction : 0.001
             }
         }
+        luceneAnalyzer : {
+            localPageDao : default
+            type : luceneAnalyzer
+        }
     }
 
     // Daos store data associated with an algorithm and analyzer
@@ -235,14 +239,14 @@
         default : topResult
         topResult : {
             type : topResult
-            phraseAnalyzer : anchortext
+            phraseAnalyzer : stanford
         }
     }
 
     metric {
         path : ${baseDir}"/dat/sr/"
         local : {
-            default : LocalMilneWitten
+            default : ESA
             LocalMilneWitten : {
                 type : LocalMilneWitten
                 disambiguator : default
@@ -256,15 +260,9 @@
                 type : ESA
                 pageDao : default
                 disambiguator : default
-<<<<<<< HEAD
-                similaritynormalizer :  loess
-                mostsimilarnormalizer : rank
-                resolvephrases : true
-=======
                 similaritynormalizer :  identity
                 mostsimilarnormalizer : identity
                 resolvephrases : false
->>>>>>> 206597dc
             }
         }
         universal : {
