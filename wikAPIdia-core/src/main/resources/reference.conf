--- conflicted
+++ resolved
@@ -265,13 +265,8 @@
                 type : ESA
                 pageDao : default
                 disambiguator : default
-<<<<<<< HEAD
-                similaritynormalizer : identity
-                mostsimilarnormalizer : identity
-=======
                 similaritynormalizer : loess
                 mostsimilarnormalizer : rank
->>>>>>> f8548e5e
                 concepts : ${baseDir}"/dat/esa_concepts"
                 resolvephrases : false
             }
