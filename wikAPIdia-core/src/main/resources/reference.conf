// An default configuration file in HOCON format, almost JSON format
// The file format is described at https://github.com/typesafehub/config.


// Parent directory for data files, downloads, scripts, etc.
baseDir : ..


// Directory used for temporary files.
// Override this if you don't have hundreds of GBs free in your system's tmp directory.
tmpDir : ${baseDir}"/.tmp"


// Maximum number of threads that should run simultaneously
// defaults to Runtime.getRuntime().availableProcessors()
maxThreads : -1


// Language sets
// You can specify a custom language set from the command line.
// See EnvBuilder for more information.
languages : {

    // by default use the languages that have local pages
    default : loaded

    // languages that have local pages loaded
    loaded : { type : loaded }

    // languages that have downloaded articles files
    downloaded : { type : downloaded }

    // the largest world economies
    big-economies : {
        type : custom
        langCodes : [
            "en","de","fr","nl","it","pl","es","ru","ja","pt","zh",
            "sv","uk","ca","no","fi","cs","hu","ko","id","tr","ro",
            "sk","da","he","simple"
        ]
    }

    // the english languages
    all-english : {
        type : custom
        langCodes : ["en", "simple"]
    }

    // This can be dynamically populated using the EnvBuilder or command line
    manual : {
        type : custom
        langCodes : []
    }
}


// Filesets downloaded by default
download : {
    matcher : ["articles"]
    path : ${baseDir}"/download"
    listFile : ${download.path}"/list.tsv"
}


// Configuration for the lucene search engine.
lucene : {
    version : "4.3"
    directory : ${baseDir}"/db/lucene"
    options : {
        default : plaintext
        plaintext : {
            type : plaintext

            version : ${lucene.version}
            directory : ${lucene.directory}
            namespaces : ["article"]

            // TokenizerOptions
            caseInsensitive : true
            useStopWords : true
            useStem : true

            // TextFieldElements
            title : 0
            redirects : false
            plaintext : true
        }

        esa : {
            type : esa

            version : ${lucene.version}
            directory : ${lucene.directory}
            namespaces : ["article"]

            // TokenizerOptions
            caseInsensitive : true
            useStopWords : true
            useStem : true

            // TextFieldElements
            title : 1
            redirects : true
            plaintext : true
        }
    }
    searcher : {
        searcher : {
            options : esa
        }
    }
}


// phrase analyzers resolve phrases to articles and vice-versa
phrases {
    // whether or not the phrase analyzers are being loaded.
    // will be overridden while saving corpora to the daos
    loading : false

    // Analyzers
    analyzer : {
        default : lucene
        stanford : {
            phraseDao : stanford
            localPageDao : default
            path : ./dictionary.bz2
            type : stanford
            phrasePruner : {
                type : string
                minCount : 3,
                maxRank : 10,
                minFraction : 0.001
            }
            pagePruner : {
                type : simple
                minCount : 3,
                maxRank : 15,
                minFraction : 0.001
            }
        }
        anchortext : {
            phraseDao : anchortext
            localPageDao : default
            localLinkDao : default
            type : anchortext
            phrasePruner : {
                type : string
                minCount : 1,
                maxRank : 10,
                minFraction : 0.001
            }
            pagePruner : {
                type : simple
                minCount : 1,
                maxRank : 15,
                minFraction : 0.001
            }
        }
        lucene : {
            type : lucene
            localPageDao : default
        }
        cascading : {
            type : cascading
            delegates : [ "stanford", "lucene" ]
        }
    }

    // Daos store data associated with an algorithm and analyzer
    dao {

        stanford : {
            isNew : ${phrases.loading}
            path : ${baseDir}"/db/phrases/stanford"
            type : objectdb
        }
        anchortext : {
            isNew : ${phrases.loading}
            path : ${baseDir}"/db/phrases/anchortext"
            type : objectdb
        }
    }
}


// data access objects
dao : {
    dataSource : {
        default : h2
        h2 : {
           driver : org.h2.Driver
           url: "jdbc:h2:"${baseDir}"/db/h2"
           username : sa
           password : ""
        }
        psql : {
           driver : org.h2.Driver
           url: "jdbc:postgresql://localhost/wikAPIdia"
           username : grails
           password : ""
        }
    }
    metaInfo : {
        default : sql
        sql : {
            type : sql
            dataSource : default
        }
        live : {}
    }
    sqlCachePath : ${baseDir}"/db/sql-cache"
    localPage : {
        default : sql
        sql : {
            type : sql
            dataSource : default
        }
        live : {
            type : live
        }

    }
    localLink : {
        default : matrix
        sql : {
            type : sql
            dataSource : default
        }
        matrix : {
            type : matrix
            delegate : sql
            maxOpenPages : 3
            maxPageSize : 100M
            path : ${baseDir}"/db/matrix/local-link"
        }
        live : {
            type : live
        }
    }
    rawPage : {
        default : sql
        sql : {
            type : sql
            dataSource : default
            localPageDao : sql
        }
        live : {}
    }
    universalPage : {
        default : sql
        sql : {
            type : sql
            dataSource : default
        }
        live : {}
    }
    localCategory : {
        sql : {
            type : sql
            dataSource : default
        }
    }
    localArticle : {
        sql : {
            type : sql
            dataSource : default
        }
    }

    localCategoryMember : {
        default : sql
        sql : {
            type : sql
            dataSource: default
        }
        live : {
            type : live
        }
    }

    localArticle : {
        default : sql
        sql : {
            type : sql
<<<<<<< HEAD
            dataSource: h2db
=======
            dataSource: default
>>>>>>> e13142ba
        }
        live : {
            type : live
        }
    }

    localCategory : {
        default : sql
        sql : {
            type : sql
<<<<<<< HEAD
            dataSource: h2db
=======
            dataSource: default
>>>>>>> e13142ba
        }
        live : {
            type : live
        }
     }

    universalLink : {
        default : sql
        sql : {
            type : sql
            dataSource : default
            localLinkDao : sql
        }
        skeletal-sql : {
            type : skeletal-sql
            dataSource : default
        }
        live : {}
    }
    redirect : {
        default : sql
        sql : {
            type : sql
            dataSource : default
        }
        live : {
            type : live
        }
    }

}


mapper : {
    default : monolingual
    monolingual : {
        type : monolingual
        algorithmId : 0     // each algorithm must have a unique ID
        localPageDao : sql
    }
    purewikidata : {
        type : purewikidata
        algorithmId : 1
        localPageDao : sql
    }
}


sr : {

    disambig : {
        default : topResult
        topResult : {
            type : topResult
            phraseAnalyzer : default
        }
        topResultConsensus : {
            type : topResultConsensus
            phraseAnalyzers : ["lucene","stanford","anchortext"]
        }
        similarity : {
            type : similarity
            metric : ESA
            phraseAnalyzer : default
        }
    }

    metric {
        // when training, normalizers are not read from disk
        training : false

        path : ${baseDir}"/dat/sr/"
        local : {
            default : ensemble
            milnewitten : {
                type : milnewitten
                disambiguator : default
                linkDao : default
                pageDao : default
                outLinks : false
                similaritynormalizer : identity
                mostsimilarnormalizer : identity
            }
            ESA : {
                type : ESA
                pageDao : default
                disambiguator : default
                similaritynormalizer : identity
                mostsimilarnormalizer : identity
                concepts : ${baseDir}"/dat/esa_concepts"
                resolvephrases : false
            }
            ensemble : {
                type : ensemble
                metrics : ["ESA","milnewitten"]
                similaritynormalizer : identity
                mostsimilarnormalizer : identity
                ensemble : linear
                disambiguator : default
                pageDao : default

            }
            mostsimilarcosine :{
                type : mostsimilarcosine
                disambiguator : default
                pageDao : default
                basemetric : ensemble
                similaritynormalizer : identity
                mostsimilarnormalizer : identity
            }
            categorysimilarity :{
                type : categorysimilarity
                disambiguator : default
                pageDao : default
                categoryMemberDao : default
                similaritynormalizer : identity
                mostsimilarnormalizer : identity
            }
        }
        universal : {
            default : UniversalMilneWitten
            UniversalMilneWitten : {
                type: UniversalMilneWitten
                disambiguator : default
                linkDao : default
                pageDao : default
                outLinks : false
                similaritynormalizer : loess
                mostsimilarnormalizer : rank
            }
        }
    }

    ensemble {
        default : linear
        even : {
            type : even
        }
        linear : {
            type : linear
        }
    }

    normalizer {
        defaultmaxresults : 100
        identity : {
            type : identity
        }
        logLoess : {
            type : loess
            log : true
        }
        loess : {
            type : loess
        }
        log : {
            type : log
        }
        percentile : {
            type : percentile
        }
        range : {
            type : range
            min : 0.0
            max : 1.0
            truncate : true
        }
        rank : {
            type : rank
        }
    }

    explanationformatter {
        explanationformatter {
            localpagedao : sql
        }
    }

    dataset : {
        defaultsets : ["wordsim353.txt","MC.txt"]
        sets : {
            atlasify240.txt : ["simple", "en"]
            MC.txt : ["simple", "en"]
            radinsky.txt : ["simple", "en"]
            RG.txt : ["simple", "en"]
            WikiSimi3000.txt : ["simple", "en"]
            wordsim353.txt : ["simple", "en"]
            atalsify181ru2.csv : ["ru"]
            atalisfy195zh6.csv : ["zh"]
            gur350.csv : ["de"]
            pedersen_coder.csv : ["simple", "en"]
            pedersen_doctor.csv : ["simple", "en"]
            sanchez-casas144_similarity.csv : ["es"]
            tsa287SpellCheck.csv : ["simple", "en"]
            zg222.csv : ["de"]
        }
        // pairs under this threshold won't be used for most similar training.
        mostSimilarThreshold : 0.7
        path : ${baseDir}"/dat/gold/cleaned/"
        metadata : ${baseDir}"/dat/gold/cleaned/metadata.txt"
        records : ${baseDir}"/dat/records/"
    }

}


// backup for integration tests
integration {
    dir : ${baseDir}"/backup"
}<|MERGE_RESOLUTION|>--- conflicted
+++ resolved
@@ -283,11 +283,7 @@
         default : sql
         sql : {
             type : sql
-<<<<<<< HEAD
-            dataSource: h2db
-=======
             dataSource: default
->>>>>>> e13142ba
         }
         live : {
             type : live
@@ -298,11 +294,7 @@
         default : sql
         sql : {
             type : sql
-<<<<<<< HEAD
-            dataSource: h2db
-=======
             dataSource: default
->>>>>>> e13142ba
         }
         live : {
             type : live
