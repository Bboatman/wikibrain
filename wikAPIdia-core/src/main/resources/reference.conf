--- conflicted
+++ resolved
@@ -245,11 +245,7 @@
         }
         psql : {
            driver : org.postgresql.Driver
-<<<<<<< HEAD
-           url: "jdbc:postgresql://localhost/wikapidia_new"
-=======
            url: "jdbc:postgresql://localhost/wikibrain"
->>>>>>> a3ddfc28
            username : bjhecht
            password : ""
         }
@@ -687,24 +683,16 @@
 
                 // These all use keys standard to Geotools JDBC
                 // see: http://docs.geotools.org/stable/userguide/library/jdbc/datastore.html
-<<<<<<< HEAD
-=======
 
                 #change this part according to your DB settings
->>>>>>> a3ddfc28
                 default : postgis
                 postgis : {
                     dbtype : postgis
                     host : localhost
                     port : 5432
                     schema : public
-<<<<<<< HEAD
-                    database : wikapidia_new
-                    user : bjhecht
-=======
                     database : wikibrain
                     user : toby
->>>>>>> a3ddfc28
                     passwd : ""
                     max connections : 19
                 }
