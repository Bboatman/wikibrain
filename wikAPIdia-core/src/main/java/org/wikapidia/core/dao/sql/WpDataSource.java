--- conflicted
+++ resolved
@@ -131,15 +131,9 @@
 
 
                 Statement st = conn.createStatement();
-<<<<<<< HEAD
-                ResultSet rs = st.executeQuery("SHOW search_path");
-                rs.next();
-                System.out.println(rs.getString(1));
-=======
                 //ResultSet rs = st.executeQuery("SHOW search_path");
                 //rs.next();
                 //System.out.println(rs.getString(1));
->>>>>>> a3ddfc28
                 System.out.println(s);
                 st.execute(s + ";");
                 st.close();
