--- conflicted
+++ resolved
@@ -44,29 +44,30 @@
     private boolean followRedirects = true;
 
     public LocalPageLiveDao() throws DaoException {
+
     }
 
     //Notice: A DaoException will be thrown if you call the methods below!
     public void clear()throws DaoException{
-       throw new UnsupportedOperationException("Can't use this method for remote wiki server!");
+       throw new DaoException("Can't use this method for remote wiki server!");
     }
     public void beginLoad()throws DaoException{
-        throw new UnsupportedOperationException("Can't use this method for remote wiki server!");
+        throw new DaoException("Can't use this method for remote wiki server!");
     }
     public void endLoad()throws DaoException{
-        throw new UnsupportedOperationException("Can't use this method for remote wiki server!");
+        throw new DaoException("Can't use this method for remote wiki server!");
     }
     public void save(T a)throws DaoException{
-        throw new UnsupportedOperationException("Can't use this method for remote wiki server!");
+        throw new DaoException("Can't use this method for remote wiki server!");
     }
     public int getCount(DaoFilter a)throws DaoException{
-        throw new UnsupportedOperationException("Can't use this method for remote wiki server!");
+        throw new DaoException("Can't use this method for remote wiki server!");
     }
     public Iterable<T> get(DaoFilter a)throws DaoException{
-        throw new UnsupportedOperationException("Can't use this method for remote wiki server!");
+        throw new DaoException("Can't use this method for remote wiki server!");
     }
     public LanguageSet getLoadedLanguages() throws DaoException {
-        throw new UnsupportedOperationException("Can't use this method for remote wiki server!");
+        throw new DaoException("Can't use this method for remote wiki server!");
 
     }
 
@@ -76,21 +77,15 @@
 
     /**
      * Get a single page by its title
-     *
+     * @param language the page's language
      * @param title the page's title
      * @param ns the page's namespace
      * @return the requested LocalPage
      * @throws org.wikapidia.core.dao.DaoException if there was an error retrieving the page
      */
-<<<<<<< HEAD
     public T getByTitle(Language language, Title title, NameSpace ns) throws DaoException{
-        LocalPageQueryReply info = new LocalPageQueryReply(getInfoByQuery(getQueryByTitle(title, language)));
+        QueryReply info = new QueryReply(getInfoByQuery(getQueryByTitle(title, language)));
         return (T)new LocalPage(language, info.getId(), info.getTitle(), info.getNameSpace(), info.isRedirect(), info.isDisambig());
-=======
-    public T getByTitle(Title title, NameSpace ns) throws DaoException{
-        LocalPageQueryReply info = new LocalPageQueryReply(LiveUtils.getInfoByQuery(getQueryByTitle(title)));
-        return (T)new LocalPage(title.getLanguage(), info.getId(), info.getTitle(), info.getNameSpace(), info.isRedirect(), info.isDisambig());
->>>>>>> 2a24cff3
     }
 
     /**
@@ -101,11 +96,7 @@
      * @throws org.wikapidia.core.dao.DaoException if there was an error retrieving the page
      */
     public T getById(Language language, int pageId) throws DaoException{
-<<<<<<< HEAD
-        LocalPageQueryReply info = new LocalPageQueryReply(getInfoByQuery(getQueryByID(pageId, language)));
-=======
-        LocalPageQueryReply info = new LocalPageQueryReply(LiveUtils.getInfoByQuery(getQueryByID(pageId, language)));
->>>>>>> 2a24cff3
+        QueryReply info = new QueryReply(getInfoByQuery(getQueryByID(pageId, language)));
         return (T)new LocalPage(language, info.getId(), info.getTitle(), info.getNameSpace(), info.isRedirect(), info.isDisambig());
     }
 
@@ -119,11 +110,7 @@
     public Map<Integer, T> getByIds(Language language, Collection<Integer> pageIds) throws DaoException{
         Map<Integer,T> pageMap = new HashMap<Integer, T>();
         for(Integer pageId : pageIds){
-<<<<<<< HEAD
-            LocalPageQueryReply info = new LocalPageQueryReply(getInfoByQuery(getQueryByID(pageId, language)));
-=======
-            LocalPageQueryReply info = new LocalPageQueryReply(LiveUtils.getInfoByQuery(getQueryByID(pageId, language)));
->>>>>>> 2a24cff3
+            QueryReply info = new QueryReply(getInfoByQuery(getQueryByID(pageId, language)));
             pageMap.put(pageId, (T)new LocalPage(language, info.getId(), info.getTitle(), info.getNameSpace(), info.isRedirect(), info.isDisambig()));
         }
         return pageMap;
@@ -140,13 +127,8 @@
     public Map<Title, T> getByTitles(Language language, Collection<Title> titles, NameSpace ns) throws DaoException{
         Map<Title, T> pageMap = new HashMap<Title, T>();
         for(Title title : titles){
-<<<<<<< HEAD
-            LocalPageQueryReply info = new LocalPageQueryReply(getInfoByQuery(getQueryByTitle(title, language)));
-            pageMap.put(title, (T)new LocalPage(language, info.getId(), info.getTitle(), ns, info.isRedirect(), info.isDisambig()));
-=======
-            LocalPageQueryReply info = new LocalPageQueryReply(LiveUtils.getInfoByQuery(getQueryByTitle(title)));
+            QueryReply info = new QueryReply(getInfoByQuery(getQueryByTitle(title, language)));
             pageMap.put(title, (T)new LocalPage(language, info.getId(), info.getTitle(), info.getNameSpace(), info.isRedirect(), info.isDisambig()));
->>>>>>> 2a24cff3
         }
         return pageMap;
     }
@@ -160,11 +142,7 @@
      * @return
      */
     public int getIdByTitle(String title, Language language, NameSpace nameSpace) throws DaoException{
-<<<<<<< HEAD
-        QueryReply info = new LocalPageQueryReply(getInfoByQuery(getQueryByTitle(new Title(title, language), language)));
-=======
-        LocalPageQueryReply info = new LocalPageQueryReply(LiveUtils.getInfoByQuery(getQueryByTitle(new Title(title, language))));
->>>>>>> 2a24cff3
+        QueryReply info = new QueryReply(getInfoByQuery(getQueryByTitle(new Title(title, language), language)));
         return info.getId();
     }
 
@@ -174,16 +152,11 @@
      * @return
      */
     public int getIdByTitle(Title title) throws DaoException{
-<<<<<<< HEAD
-        QueryReply info = new LocalPageQueryReply(getInfoByQuery(getQueryByTitle(title)));
-=======
-        LocalPageQueryReply info = new LocalPageQueryReply(LiveUtils.getInfoByQuery(getQueryByTitle(title)));
->>>>>>> 2a24cff3
+        QueryReply info = new QueryReply(getInfoByQuery(getQueryByTitle(title)));
         return info.getId();
     }
 
-    private String getQueryByTitle(Title title){
-        Language language = title.getLanguage();
+    private String getQueryByTitle(Title title, Language language){
         String http = new String("http://");
         String host = new String(".wikipedia.org");
         String query = new String("/w/api.php?action=query&prop=info&format=json&titles=");
@@ -192,6 +165,17 @@
         else
             return http + language.getLangCode() + host + query + title.getCanonicalTitle().replaceAll(" ", "_");
 
+    }
+
+    private String getQueryByTitle(Title title){
+        String http = new String("http://");
+        String host = new String(".wikipedia.org");
+        String query = new String("/w/api.php?action=query&prop=info&format=json&titles=");
+        //default language : en
+        if(followRedirects)
+            return http + "en" + host + query + title.getCanonicalTitle().replaceAll(" ", "_");
+        else
+            return http + "en" + host + query + title.getCanonicalTitle().replaceAll(" ", "_")+ "&redirects=";
     }
 
     private String getQueryByID(Integer pageId, Language language){
@@ -204,6 +188,29 @@
             return http + language.getLangCode() + host + query + pageId.toString() + "&redirects=";
     }
 
+    private String getInfoByQuery(String query) throws DaoException{
+        String info = new String();
+        InputStream inputStr;
+        try{
+            inputStr = new URL(query).openStream();
+            try {
+                info = IOUtils.toString(inputStr);
+            }
+            catch(Exception e){
+                throw new DaoException("Error parsing URL");
+            }
+            finally {
+                IOUtils.closeQuietly(inputStr);
+            }
+        }
+        catch(Exception e){
+            throw new DaoException("Error getting page from the Wikipedia Server ");
+        }
+
+        return info;
+    }
+
+
     public static class Provider extends org.wikapidia.conf.Provider<LocalPageDao> {
         public Provider(Configurator configurator, Configuration config) throws ConfigurationException {
             super(configurator, config);
