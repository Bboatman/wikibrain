--- conflicted
+++ resolved
@@ -40,13 +40,8 @@
         Option toAdd[] = new Option[] {
                 new DefaultOptionBuilder()
                         .hasArg()
-<<<<<<< HEAD
-                        .withLongOpt("algorithmId")
-                        .withDescription("universal concept map algorithm id")
-=======
                         .withLongOpt("algorithmId ")
                         .withDescription("universal concept map algorithm name")
->>>>>>> 10593bfe
                         .create("n"),
                 new DefaultOptionBuilder()
                         .hasArg()
@@ -94,11 +89,7 @@
 
         // if an algorithm id is passed in the configuration file
         if (cmd.hasOption("n")) {
-<<<<<<< HEAD
-            System.setProperty("mapper.default", cmd.getOptionValue("a"));
-=======
             System.setProperty("mapper.default", cmd.getOptionValue("n"));
->>>>>>> 10593bfe
         }
 
         // Load basic configuration
