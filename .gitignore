--- conflicted
+++ resolved
@@ -42,10 +42,4 @@
 
 *.pdf
 
-*.sh
-<<<<<<< HEAD
-
-*.history
-
-=======
->>>>>>> 8cbc2826
+*.sh