# Eclipse
.classpath
.project
.metadata
.settings/

# Intellij
.idea/
*.iml
*.iws

# Mac
.DS_Store

# Maven
log/
target/

# Dumps
/download/
*.bz2
*.gz
*.csv

# tmp
*/tmp/
.tmp/
tmp/
dat/
db/
lib/

# lib
*/lib/

# misc
wp-java.sh



*.jar

*.pdf

<<<<<<< HEAD
*.sh
=======
*.history

*.sh
>>>>>>> bc92aab6
<|MERGE_RESOLUTION|>--- conflicted
+++ resolved
@@ -42,10 +42,7 @@
 
 *.pdf
 
-<<<<<<< HEAD
 *.sh
-=======
+
 *.history
 
-*.sh
->>>>>>> bc92aab6
