--- conflicted
+++ resolved
@@ -42,8 +42,4 @@
 
 *.pdf
 
-<<<<<<< HEAD
-*.history
-=======
 *.sh
->>>>>>> 6d20b6c2
