package org.wikibrain.sr.vector;

import com.typesafe.config.Config;
import gnu.trove.list.TIntList;
import gnu.trove.list.array.TIntArrayList;
import gnu.trove.map.TIntDoubleMap;
import gnu.trove.map.TIntFloatMap;
import gnu.trove.map.TIntObjectMap;
import gnu.trove.map.hash.TIntFloatHashMap;
import gnu.trove.map.hash.TIntObjectHashMap;
import gnu.trove.set.TIntSet;
import gnu.trove.set.hash.TIntHashSet;
import org.apache.commons.io.IOUtils;
import org.apache.commons.lang3.ArrayUtils;
import org.wikibrain.conf.Configuration;
import org.wikibrain.conf.ConfigurationException;
import org.wikibrain.conf.Configurator;
import org.wikibrain.core.dao.DaoException;
import org.wikibrain.core.dao.DaoFilter;
import org.wikibrain.core.dao.LocalPageDao;
import org.wikibrain.core.lang.Language;
import org.wikibrain.core.lang.LocalId;
import org.wikibrain.core.lang.LocalString;
import org.wikibrain.core.model.LocalPage;
import org.wikibrain.core.model.NameSpace;
import org.wikibrain.matrix.*;
import org.wikibrain.sr.BaseMonolingualSRMetric;
import org.wikibrain.sr.MonolingualSRMetric;
import org.wikibrain.sr.SRResult;
import org.wikibrain.sr.SRResultList;
import org.wikibrain.sr.dataset.Dataset;
import org.wikibrain.sr.disambig.Disambiguator;
import org.wikibrain.utils.*;

import java.io.File;
import java.io.IOException;
import java.util.*;
import java.util.logging.Level;
import java.util.logging.Logger;

/**
 * An SR metric that represents phrases and pages using sparse numeric vectors.
 * SR scores are the result of some similarity metric. MilneWitten, ESA, and
 * Pairwise metrics all use this representation.
 *
 * <p>
 * The metric requires two subcomponents:
 * <ul>
 *     <li>A VectorGenerator class that generates the sparse vectors.</li>
 *     <li>A VectorSimilarity class that generates SR scores given two vectors.</li>
 * </ul>
 *
 * <p>
 *
 * This class also manages a feature matrix and transpose. The matrix is required
 * for calls to mostSimilar. It is not required for calls to similarity(), but will
 * be used to speed them up if available. The matrix is built when trainMostSimilar()
 * is called, but can also be explicitly built by calling
 * buildFeatureAndTransposeMatrices().
 *
 * @author Shilad Sen
 * @see org.wikibrain.sr.vector.VectorGenerator
 * @see org.wikibrain.sr.vector.VectorSimilarity
 */
public class VectorBasedMonoSRMetric extends BaseMonolingualSRMetric {
    private static enum PhraseMode {
        GENERATOR,  // try to get phrase vectors from the generator directly
        CREATOR,    // try to get phrase vectors form the phrase vector creator
        BOTH,       // first try the generator, then the creator
        NONE        // don't resolve phrases at all.
    }

    private static final Logger LOG = Logger.getLogger(VectorBasedMonoSRMetric.class.getName());
    private final VectorGenerator generator;
    private final VectorSimilarity similarity;
    private final SRConfig config;
    private final PhraseVectorCreator phraseVectorCreator;

    private SparseMatrix featureMatrix;
    private SparseMatrix transposeMatrix;

    private PhraseMode phraseMode = PhraseMode.BOTH;

    public VectorBasedMonoSRMetric(String name, Language language, LocalPageDao dao, Disambiguator disambig, VectorGenerator generator, VectorSimilarity similarity, PhraseVectorCreator creator) {
        super(name, language, dao, disambig);
        this.generator = generator;
        this.similarity = similarity;

        this.config = new SRConfig();
        this.config.minScore = (float) similarity.getMinValue();
        this.config.maxScore = (float) similarity.getMaxValue();

        this.phraseVectorCreator = creator;
        if (creator != null) {
            creator.setMetric(this);
        }
    }

    @Override
    public SRResult similarity(String phrase1, String phrase2, boolean explanations) throws DaoException {
        if (phraseMode == PhraseMode.NONE) {
            return super.similarity(phrase1, phrase2, explanations);
        }
        TIntFloatMap vector1 = null;
        TIntFloatMap vector2 = null;
        // try using phrases directly
        if (phraseMode == PhraseMode.BOTH || phraseMode == PhraseMode.GENERATOR) {
            try {
                vector1 = generator.getVector(phrase1);
                vector2 = generator.getVector(phrase2);
            } catch (UnsupportedOperationException e) {
                // try using other methods
            }
        }
        if ((vector1 == null || vector2 == null)
        &&  (phraseMode == PhraseMode.BOTH || phraseMode == PhraseMode.CREATOR)) {
            if (phraseVectorCreator == null) {
                throw new IllegalStateException("phraseMode is " + phraseMode + " but phraseVectorCreator is null");
            }
            TIntFloatMap vectors[] = phraseVectorCreator.getPhraseVectors(phrase1, phrase2);
            if (vectors != null) {
                vector1 = vectors[0];
                vector2 = vectors[1];
            }
        }
        if (vector1 == null || vector2 == null) {
            // fallback on parent's phrase resolution algorithm
            return super.similarity(phrase1, phrase2, explanations);
        } else {
            SRResult result= new SRResult(similarity.similarity(vector1, vector2));
            if(explanations) {
                    result.setExplanations(generator.getExplanations(phrase1, phrase2, vector1, vector2, result));
<<<<<<< HEAD
            }
            return normalize(result);
=======
>>>>>>> d9bb83ca
        }
            return normalize(result);
    }
    }


    @Override
    public SRResult similarity(int pageId1, int pageId2, boolean explanations) throws DaoException {
        try {
            if (hasFeatureMatrix()) {
                // Optimization that matters: Avoid building page vectors if possible.
                SparseMatrixRow row1 = featureMatrix.getRow(pageId1);
                SparseMatrixRow row2 = featureMatrix.getRow(pageId2);
                if (row1 == null || row2 == null) {
                    return null;
                } else {
<<<<<<< HEAD
                    TIntFloatHashMap tfm1=row1.asTroveMap();
                    TIntFloatHashMap tfm2=row2.asTroveMap();
                    SRResult result= new SRResult(similarity.similarity(row1, row2));
                    if(explanations) {
=======
                    SRResult result= new SRResult(similarity.similarity(row1, row2));
                    if(explanations) {
                        TIntFloatHashMap tfm1=row1.asTroveMap();
                        TIntFloatHashMap tfm2=row2.asTroveMap();
>>>>>>> d9bb83ca
                        result.setExplanations(generator.getExplanations(pageId1, pageId2, tfm1, tfm2, result));
                    }
                    return normalize(result);
                }
            } else {
                TIntFloatMap vector1 = getPageVector(pageId1);
                TIntFloatMap vector2 = getPageVector(pageId2);
                if (vector1 == null || vector2 == null) {
                    return null;
                }
                return normalize(new SRResult(similarity.similarity(vector1, vector2)));
            }
        } catch (IOException e) {
            throw new DaoException(e);
        }
    }

    @Override
    public SRResultList mostSimilar(String phrase, int maxResults, TIntSet validIds) throws DaoException {
        if (phraseMode == PhraseMode.NONE) {
            return super.mostSimilar(phrase, maxResults, validIds);
        }
        TIntFloatMap vector = null;
        // try using phrases directly
        if (phraseMode == PhraseMode.BOTH || phraseMode == PhraseMode.GENERATOR) {
            try {
                vector = generator.getVector(phrase);
            } catch (UnsupportedOperationException e) {
                // try using other methods
            }
        }
        if (vector == null &&  (phraseMode == PhraseMode.BOTH || phraseMode == PhraseMode.CREATOR)) {
            if (phraseVectorCreator == null) {
                throw new IllegalStateException("phraseMode is " + phraseMode + " but phraseVectorCreator is null");
            }
            vector = phraseVectorCreator.getPhraseVector(phrase);
        }
        if (vector == null) {
            // fall back on parent's phrase resolution algorithm
            return super.mostSimilar(phrase, maxResults, validIds);
        } else {
            try {
                return similarity.mostSimilar(vector, maxResults, validIds);
            } catch (IOException e) {
                throw new DaoException(e);
            }
        }
    }

    @Override
    public SRResultList mostSimilar(int pageId, int maxResults, TIntSet validIds) throws DaoException {
        try {
            TIntFloatMap vector = getPageVector(pageId);
            if (vector == null) return null;
            return similarity.mostSimilar(vector, maxResults, validIds);
        } catch (IOException e) {
            throw new DaoException(e);
        }
    }
    /**
     * Train the similarity() function.
     * The KnownSims may already be associated with Wikipedia ids (check wpId1 and wpId2).
     *
     * @param dataset A gold standard dataset
     */
    @Override
    public void trainSimilarity(Dataset dataset) throws DaoException {
        super.trainSimilarity(dataset);     // DO nothing, for now.
    }

    /**
     * @see org.wikibrain.sr.MonolingualSRMetric#trainMostSimilar(org.wikibrain.sr.dataset.Dataset, int, gnu.trove.set.TIntSet)
     */
    @Override
    public void trainMostSimilar(Dataset dataset, int numResults, TIntSet validIds) {
        try {
            buildFeatureAndTransposeMatrices(validIds);
            super.trainMostSimilar(dataset, numResults, validIds);
        } catch (IOException e) {
            LOG.log(Level.SEVERE, "training failed", e);
            throw new RuntimeException(e);  // somewhat unexpected...
        }
    }

    @Override
    public double[][] cosimilarity(int pageIds[]) throws DaoException {
        return cosimilarity(pageIds, pageIds);
    }

    @Override
    public double[][] cosimilarity(String phrases[]) throws DaoException {
        return cosimilarity(phrases, phrases);
    }

    /**
     * Calculates the cosimilarity matrix between phrases.
     * First tries to use generator to get phrase vectors directly, but some generators will not support this.
     * Falls back on disambiguating phrase vectors to page ids.
     *
     * @param rowPhrases
     * @param colPhrases
     * @return
     * @throws DaoException
     */
    @Override
    public double[][] cosimilarity(String rowPhrases[], String colPhrases[]) throws DaoException {
        if (rowPhrases.length == 0 || colPhrases.length == 0) {
            return new double[rowPhrases.length][colPhrases.length];
        }
        List<TIntFloatMap> rowVectors = new ArrayList<TIntFloatMap>();
        List<TIntFloatMap> colVectors = new ArrayList<TIntFloatMap>();
        try {
            // Try to use strings directly, but generator may not support them, so fall back on disambiguation
            Map<String, TIntFloatMap> vectors = new HashMap<String, TIntFloatMap>();
            for (String s : ArrayUtils.addAll(rowPhrases, colPhrases)) {
                if (!vectors.containsKey(s)) {
                    vectors.put(s, generator.getVector(s));
                }
            }
            for (String s : rowPhrases) {
                rowVectors.add(vectors.get(s));
            }
            for (String s : colPhrases) {
                colVectors.add(vectors.get(s));
            }
        } catch (UnsupportedOperationException e) {
        }

        // If direct phrase vectors failed, try to disambiguate
        if (rowVectors.isEmpty() || colVectors.isEmpty()) {
            List<String> unique = new ArrayList<String>();
            for (String s : ArrayUtils.addAll(rowPhrases, colPhrases)) {
                if (!unique.contains(s)) {
                    unique.add(s);
                }
            }
            TIntFloatMap[] vectors = phraseVectorCreator.getPhraseVectors(unique.toArray(new String[0]));
            for (String s : rowPhrases) {
                int i = unique.indexOf(s);
                if (i < 0) throw new IllegalStateException();
                rowVectors.add(vectors[i]);
            }
            for (String s : colPhrases) {
                int i = unique.indexOf(s);
                if (i < 0) throw new IllegalStateException();
                colVectors.add(vectors[i]);
            }
        }
        return cosimilarity(rowVectors, colVectors);
    }

    /**
     * Computes the cosimilarity matrix between pages.
     * @param rowIds
     * @param colIds
     * @return
     * @throws DaoException
     */
    @Override
    public double[][] cosimilarity(int rowIds[], int colIds[]) throws DaoException {
        if (hasFeatureMatrix()) {
            // special optimized case
            TIntObjectMap<SparseMatrixRow> vectors = new TIntObjectHashMap<SparseMatrixRow>(rowIds.length + colIds.length);
            for (int id : ArrayUtils.addAll(rowIds, colIds)) {
                if (vectors.containsKey(id)) {
                    continue;
                }
                SparseMatrixRow row = null;
                try {
                    row = featureMatrix.getRow(id);
                } catch (IOException e) {
                    throw new DaoException(e);
                }
                if (row != null) {
                    vectors.put(id, row);
                }
            }
            double results[][] = new double[rowIds.length][colIds.length];
            for (int i = 0; i < rowIds.length; i++) {
                SparseMatrixRow row1 = vectors.get(rowIds[i]);
                if (row1 != null) {
                    for (int j = 0; j < colIds.length; j++) {
                        SparseMatrixRow row2 = vectors.get(colIds[j]);
                        if (row2 != null) {
                            results[i][j] = normalize(similarity.similarity(row1, row2));
                        }
                    }
                }
            }
            return results;
        } else {
            // Build up vectors for unique pages
            Map<Integer, TIntFloatMap> vectors = new HashMap<Integer, TIntFloatMap>();
            for (int pageId : ArrayUtils.addAll(colIds, rowIds)) {
                if (!vectors.containsKey(pageId)) {
                    try {
                        vectors.put(pageId, getPageVector(pageId));
                    } catch (IOException e) {
                        throw new DaoException(e);
                    }
                }
            }
            List<TIntFloatMap> rowVectors = new ArrayList<TIntFloatMap>();
            for (int rowId : rowIds) {
                rowVectors.add(vectors.get(rowId));
            }
            List<TIntFloatMap> colVectors = new ArrayList<TIntFloatMap>();
            for (int colId : colIds) {
                colVectors.add(vectors.get(colId));
            }
            return cosimilarity(rowVectors, colVectors);
        }
    }

    /**
     * Computes the cosimilarity between a set of vectors.
     * @param rowVectors
     * @param colVectors
     * @return
     */
    protected double[][] cosimilarity(List<TIntFloatMap> rowVectors, List<TIntFloatMap> colVectors) {
        double results[][] = new double[rowVectors.size()][colVectors.size()];
        for (int i = 0; i < rowVectors.size(); i++) {
            for (int j = 0; j < colVectors.size(); j++) {
                TIntFloatMap vi = rowVectors.get(i);
                TIntFloatMap vj = colVectors.get(j);
                results[i][j] = normalize(similarity.similarity(vi, vj));
            }
        }
        return results;
    }

    /**
     * Rebuild the feature and transpose matrices.
     * If the matrices are available from the feature generator, they will be used.
     * If not, they will be regenerated.
     * @param validIds
     * @throws IOException
     */
    public synchronized void buildFeatureAndTransposeMatrices(TIntSet validIds) throws IOException {
        if (validIds == null) {
            validIds = getAllPageIds();
        }

        IOUtils.closeQuietly(featureMatrix);
        IOUtils.closeQuietly(transposeMatrix);

        featureMatrix = null;
        transposeMatrix = null;

        getDataDir().mkdirs();
        ValueConf vconf = new ValueConf((float)similarity.getMinValue(),
                                        (float)similarity.getMaxValue());
        final SparseMatrixWriter writer = new SparseMatrixWriter(getFeatureMatrixPath(), vconf);
        ParallelForEach.loop(
                WpArrayUtils.toList(validIds.toArray()),
                WpThreadUtils.getMaxThreads(),
                new Procedure<Integer>() {
                    public void call(Integer pageId) throws IOException {
                        TIntFloatMap scores = getPageVector(pageId);
                        if (scores != null && !scores.isEmpty()) {
                            writer.writeRow(new SparseMatrixRow(writer.getValueConf(), pageId, scores));
                        }
                    }
                }, 10000);
        writer.finish();

        // Reload the feature matrix
        featureMatrix = new SparseMatrix(getFeatureMatrixPath());

        getDataDir().mkdirs();
        new SparseMatrixTransposer(featureMatrix, getTransposeMatrixPath())
                .transpose();
        transposeMatrix = new SparseMatrix(getTransposeMatrixPath());

        similarity.setMatrices(featureMatrix, transposeMatrix);
    }

    private TIntSet getAllPageIds() throws IOException {
        TIntSet validIds;DaoFilter filter = new DaoFilter()
                .setLanguages(getLanguage())
                .setDisambig(false)
                .setRedirect(false)
                .setNameSpaces(NameSpace.ARTICLE);
        validIds = new TIntHashSet();
        try {
            for (LocalPage page : (Iterable<LocalPage>)getLocalPageDao().get(filter)) {
                validIds.add(page.getLocalId());
            }
        } catch (DaoException e) {
            throw new IOException(e);
        }
        return validIds;
    }

    protected File getFeatureMatrixPath() {
        return new File(getDataDir(), "feature.matrix");
    }

    protected File getTransposeMatrixPath() {
        return new File(getDataDir(), "featureTranspose.matrix");
    }

    @Override
    public void read() throws IOException {
        super.read();
        if (getFeatureMatrixPath().isFile() && getTransposeMatrixPath().isFile()) {
            IOUtils.closeQuietly(featureMatrix);
            IOUtils.closeQuietly(transposeMatrix);
            featureMatrix = new SparseMatrix(getFeatureMatrixPath());
            transposeMatrix = new SparseMatrix(getTransposeMatrixPath());
            similarity.setMatrices(featureMatrix, transposeMatrix);
        }
    }

    /**
     * Returns the vector associated with a page, or null.
     * @param pageId
     * @return
     */
    public TIntFloatMap getPageVector(int pageId) throws IOException {
        if (hasFeatureMatrix()) {
            SparseMatrixRow row = featureMatrix.getRow(pageId);
            return row == null ? null : row.asTroveMap();
        } else {
            try {
                return generator.getVector(pageId);
            } catch (DaoException e) {
                throw new IOException(e);
            }
        }
    }

    /**
     * Returns the vector associated with a particular phrase
     * @param phrase
     * @return
     * @throws DaoException
     */
    public TIntFloatMap getPhraseVector(String phrase) throws DaoException {
        try {
            return generator.getVector(phrase);
        } catch (UnsupportedOperationException e) {
            return phraseVectorCreator.getPhraseVector(phrase);
        }
    }

    protected boolean hasFeatureMatrix() {
        return featureMatrix != null && featureMatrix.getNumRows() > 0;
    }

    protected boolean hasTransposeMatrix() {
        return transposeMatrix != null && transposeMatrix.getNumRows() > 0;
    }

    public VectorGenerator getGenerator() {
        return generator;
    }

    public VectorSimilarity getSimilarity() {
        return similarity;
    }

    @Override
    public SRConfig getConfig() {
        return config;
    }

    public void setPhraseMode(PhraseMode mode) {
        this.phraseMode = mode;
    }

    public static class Provider extends org.wikibrain.conf.Provider<MonolingualSRMetric> {
        public Provider(Configurator configurator, Configuration config) throws ConfigurationException {
            super(configurator, config);
        }

        @Override
        public Class getType() {
            return MonolingualSRMetric.class;
        }

        @Override
        public String getPath() {
            return "sr.metric.local";
        }

        @Override
        public MonolingualSRMetric get(String name, Config config, Map<String, String> runtimeParams) throws ConfigurationException {
            if (!config.getString("type").equals("vector")) {
                return null;
            }

            if (runtimeParams == null || !runtimeParams.containsKey("language")){
                throw new IllegalArgumentException("Monolingual requires 'language' runtime parameter.");
            }
            Language language = Language.getByLangCode(runtimeParams.get("language"));
            Map<String, String> params = new HashMap<String, String>();
            params.put("language", language.getLangCode());
            VectorGenerator generator = getConfigurator().construct(
                    VectorGenerator.class, null, config.getConfig("generator"), params);
            VectorSimilarity similarity = getConfigurator().construct(
                    VectorSimilarity.class,  null, config.getConfig("similarity"), params);
            PhraseVectorCreator phraseVectorCreator = null;
            if (config.hasPath("phrases")) {
                phraseVectorCreator = getConfigurator().construct(
                        PhraseVectorCreator.class, null, config.getConfig("phrases"), null);
            }
            VectorBasedMonoSRMetric sr = new VectorBasedMonoSRMetric(
                    name,
                    language,
                    getConfigurator().get(LocalPageDao.class,config.getString("pageDao")),
                    getConfigurator().get(Disambiguator.class,config.getString("disambiguator"),"language", language.getLangCode()),
                    generator,
                    similarity,
                    phraseVectorCreator
            );
            if (config.hasPath("phraseMode")) {
                sr.setPhraseMode(PhraseMode.valueOf(config.getString("phraseMode").toUpperCase()));
            }
            configureBase(getConfigurator(), sr, config);
            if (phraseVectorCreator != null) phraseVectorCreator.setMetric(sr);
            return sr;
        }

    }
}<|MERGE_RESOLUTION|>--- conflicted
+++ resolved
@@ -130,11 +130,6 @@
             SRResult result= new SRResult(similarity.similarity(vector1, vector2));
             if(explanations) {
                     result.setExplanations(generator.getExplanations(phrase1, phrase2, vector1, vector2, result));
-<<<<<<< HEAD
-            }
-            return normalize(result);
-=======
->>>>>>> d9bb83ca
         }
             return normalize(result);
     }
@@ -151,17 +146,10 @@
                 if (row1 == null || row2 == null) {
                     return null;
                 } else {
-<<<<<<< HEAD
-                    TIntFloatHashMap tfm1=row1.asTroveMap();
-                    TIntFloatHashMap tfm2=row2.asTroveMap();
-                    SRResult result= new SRResult(similarity.similarity(row1, row2));
-                    if(explanations) {
-=======
                     SRResult result= new SRResult(similarity.similarity(row1, row2));
                     if(explanations) {
                         TIntFloatHashMap tfm1=row1.asTroveMap();
                         TIntFloatHashMap tfm2=row2.asTroveMap();
->>>>>>> d9bb83ca
                         result.setExplanations(generator.getExplanations(pageId1, pageId2, tfm1, tfm2, result));
                     }
                     return normalize(result);
