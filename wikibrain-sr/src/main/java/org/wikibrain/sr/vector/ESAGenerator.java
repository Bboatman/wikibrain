package org.wikibrain.sr.vector;

import com.typesafe.config.Config;
import gnu.trove.map.TIntFloatMap;
import gnu.trove.map.hash.TIntFloatHashMap;
import gnu.trove.set.TIntSet;
import gnu.trove.set.hash.TIntHashSet;
import org.apache.commons.io.FileUtils;
import org.apache.commons.io.FilenameUtils;
import org.apache.commons.lang3.ArrayUtils;
import org.wikibrain.conf.Configuration;
import org.wikibrain.conf.ConfigurationException;
import org.wikibrain.conf.Configurator;
import org.wikibrain.core.dao.DaoException;
import org.wikibrain.core.dao.LocalPageDao;
import org.wikibrain.core.lang.Language;
import org.wikibrain.core.model.LocalPage;
import org.wikibrain.lucene.LuceneSearcher;
import org.wikibrain.lucene.QueryBuilder;
import org.wikibrain.lucene.WikiBrainScoreDoc;
import org.wikibrain.lucene.WpIdFilter;
import org.wikibrain.matrix.SparseMatrix;
import org.wikibrain.sr.Explanation;
import org.wikibrain.sr.SRResult;
import org.wikibrain.sr.SRResultList;
import org.wikibrain.sr.utils.Leaderboard;
import org.wikibrain.sr.utils.SimUtils;

import java.io.File;
import java.io.FileNotFoundException;
import java.io.IOException;
import java.util.*;
import java.util.logging.Level;
import java.util.logging.Logger;

/**
 * @author Shilad Sen
 */
public class ESAGenerator implements VectorGenerator {

    private static final Logger LOG = Logger.getLogger(ESAGenerator.class.getName());

    private final LuceneSearcher searcher;
    private final Language language;
    private final LocalPageDao pageDao;

    private WpIdFilter conceptFilter = null;
    private TIntSet blackListSet;
    private final String blackListFilePath;

    public ESAGenerator(Language language, LocalPageDao pageDao, LuceneSearcher searcher, String blackListFilePath) {
        this.language = language;
        this.pageDao = pageDao;
        this.searcher = searcher;
        this.blackListFilePath = blackListFilePath;
        try{
            createBlackListSet();
        } catch (Exception e){
            LOG.info("Could not create Blacklist Set");
        }
    }

    private void createBlackListSet() throws FileNotFoundException {
        blackListSet = new TIntHashSet();
        if(blackListFilePath == null || blackListFilePath.equals("")) {
            LOG.info("Skipping blacklist creation; no blacklist file specified.");
            return;
        }

        File file = new File(blackListFilePath);
        Scanner scanner = new Scanner(file);
        while(scanner.hasNext()){
            blackListSet.add(scanner.nextInt());
        }

        scanner.close();
    }


    @Override
    public TIntFloatMap getVector(int pageId) throws DaoException {
        int luceneId = searcher.getDocIdFromLocalId(pageId, language);
        if (luceneId < 0) {
            LOG.warning("Unindexed document " + pageId + " in " + language.getEnLangName());
            return new TIntFloatHashMap();
        }
        WikiBrainScoreDoc[] wikibrainScoreDocs =  getQueryBuilder()
                .setMoreLikeThisQuery(luceneId)
                .search();
        wikibrainScoreDocs = pruneSimilar(wikibrainScoreDocs);
        return SimUtils.normalizeVector(expandScores(wikibrainScoreDocs));

    }

    @Override
    public TIntFloatMap getVector(String phrase) {
        QueryBuilder builder = getQueryBuilder().setPhraseQuery(phrase);
        if (builder.hasQuery()) {
            WikiBrainScoreDoc[] scoreDocs = builder.search();
            scoreDocs = SimUtils.pruneSimilar(scoreDocs);
            return SimUtils.normalizeVector(expandScores(scoreDocs));
        } else {
            LOG.log(Level.WARNING, "Phrase cannot be parsed to get a query. " + phrase);
            return null;
        }
    }

    public void setConcepts(File file) throws IOException {
        conceptFilter = null;
        if (!file.isFile()) {
            LOG.warning("concept path " + file + " not a file; defaulting to all concepts");
            return;
        }
        TIntSet ids = new TIntHashSet();
        for (String wpId : FileUtils.readLines(file)) {
            int wpLocalIDNumb= Integer.valueOf(wpId);
<<<<<<< HEAD
           if(!isBlacklisted(wpLocalIDNumb)) {
                ids.add(wpLocalIDNumb);
           }
=======
            if(!isBlacklisted(wpLocalIDNumb)) {
                ids.add(wpLocalIDNumb);
            }
>>>>>>> 86e54904
        }
        conceptFilter = new WpIdFilter(ids.toArray());
        LOG.warning("installed " + ids.size() + " concepts for " + language);
    }

    private boolean isBlacklisted(int wpLocalIDNumb) {
        return blackListSet.contains(wpLocalIDNumb);
    }

    @Override
    public List<Explanation> getExplanations(int pageID1, int pageID2, TIntFloatMap vector1, TIntFloatMap vector2, SRResult result) throws DaoException {
        LocalPage page1=pageDao.getById(language,pageID1);
        LocalPage page2=pageDao.getById(language,pageID2);
        Leaderboard lb = new Leaderboard(5);    // TODO: make 5 configurable
        for (int id : vector1.keys()) {
            if (vector2.containsKey(id)) {
                lb.tallyScore(id, vector1.get(id) * vector2.get(id));
            }
        }
        SRResultList top = lb.getTop();
        if (top.numDocs() == 0) {
            return Arrays.asList(new Explanation("? and ? share no links", page1, page2));
        }
        top.sortDescending();

        List<Explanation> explanations = new ArrayList<Explanation>();
        for (int i = 0; i < top.numDocs(); i++) {
            LocalPage p = pageDao.getById(language, top.getId(i));
            if (p != null) {
                explanations.add(new Explanation("Both ? and ? have similar text to ?", page1, page2, p));
            }
        }
        return explanations;
    }

    @Override
    public List<Explanation> getExplanations(String phrase1, String phrase2, TIntFloatMap vector1, TIntFloatMap vector2, SRResult result) throws DaoException {
        Leaderboard lb = new Leaderboard(5);    // TODO: make 5 configurable
        for (int id : vector1.keys()) {
            if (vector2.containsKey(id)) {
                lb.tallyScore(id, vector1.get(id) * vector2.get(id));
            }
        }
        SRResultList top = lb.getTop();
        if (top.numDocs() == 0) {
            return Arrays.asList(new Explanation("? and ? share no tags", phrase1, phrase2));
        }
        top.sortDescending();

        List<Explanation> explanations = new ArrayList<Explanation>();
        for (int i = 0; i < top.numDocs(); i++) {
            LocalPage p = pageDao.getById(language, searcher.getLocalIdFromDocId(top.getId(i), language));
            if (p != null) {
                explanations.add(new Explanation("Both ? and ? have similar text to ?", phrase1, phrase2, p));
            }
        }
        return explanations;
    }

    private QueryBuilder getQueryBuilder() {
        QueryBuilder builder = searcher.getQueryBuilderByLanguage(language);
        builder.setResolveWikipediaIds(false);
        if (conceptFilter != null) {
            builder.addFilter(conceptFilter);
        }
        return builder;
    }

    /**
     * Put data in a scoreDoc into a TIntDoubleHashMap
     *
     * @param wikibrainScoreDocs
     * @return
     */
    private TIntFloatMap expandScores(WikiBrainScoreDoc[] wikibrainScoreDocs) {
        TIntFloatMap expanded = new TIntFloatHashMap();
        for (WikiBrainScoreDoc wikibrainScoreDoc : wikibrainScoreDocs) {
            expanded.put(wikibrainScoreDoc.luceneId, wikibrainScoreDoc.score);
        }
        return expanded;
    }

    /**
     * Prune a WikiBrainScoreDoc array.
     * @param wikibrainScoreDocs array of WikiBrainScoreDoc
     */
    private WikiBrainScoreDoc[] pruneSimilar(WikiBrainScoreDoc[] wikibrainScoreDocs) {
        if (wikibrainScoreDocs.length == 0) {
            return wikibrainScoreDocs;
        }
        int cutoff = wikibrainScoreDocs.length;
        double threshold = 0.005 * wikibrainScoreDocs[0].score;
        for (int i = 0, j = 100; j < wikibrainScoreDocs.length; i++, j++) {
            float delta = wikibrainScoreDocs[i].score - wikibrainScoreDocs[j].score;
            if (delta < threshold) {
                cutoff = j;
                break;
            }
        }
        if (cutoff < wikibrainScoreDocs.length) {
            wikibrainScoreDocs = ArrayUtils.subarray(wikibrainScoreDocs, 0, cutoff);
        }
        return wikibrainScoreDocs;
    }

    public static class Provider extends org.wikibrain.conf.Provider<VectorGenerator> {
        public Provider(Configurator configurator, Configuration config) throws ConfigurationException {
            super(configurator, config);
        }

        @Override
        public Class getType() {
            return VectorGenerator.class;
        }

        @Override
        public String getPath() {
            return "sr.metric.generator";
        }

        @Override
        public VectorGenerator get(String name, Config config, Map<String, String> runtimeParams) throws ConfigurationException {
            if (!config.getString("type").equals("esa")) {
                return null;
            }
            if (!runtimeParams.containsKey("language")) {
                throw new IllegalArgumentException("Monolingual SR Metric requires 'language' runtime parameter");
            }
            Language language = Language.getByLangCode(runtimeParams.get("language"));
            ESAGenerator generator = new ESAGenerator(
                    language,
                    getConfigurator().get(LocalPageDao.class),
                    getConfigurator().get(LuceneSearcher.class, config.getString("luceneSearcher")),
                    getConfig().get().getString("sr.blacklist.path")
            );
            if (config.hasPath("concepts")) {
                try {
                    generator.setConcepts(FileUtils.getFile(
                            config.getString("concepts"),
                            language.getLangCode() + ".txt"));
                } catch (IOException e) {
                    throw new ConfigurationException(e);
                }
            }
            return generator;
        }
    }
}<|MERGE_RESOLUTION|>--- conflicted
+++ resolved
@@ -114,15 +114,9 @@
         TIntSet ids = new TIntHashSet();
         for (String wpId : FileUtils.readLines(file)) {
             int wpLocalIDNumb= Integer.valueOf(wpId);
-<<<<<<< HEAD
-           if(!isBlacklisted(wpLocalIDNumb)) {
-                ids.add(wpLocalIDNumb);
-           }
-=======
             if(!isBlacklisted(wpLocalIDNumb)) {
                 ids.add(wpLocalIDNumb);
             }
->>>>>>> 86e54904
         }
         conceptFilter = new WpIdFilter(ids.toArray());
         LOG.warning("installed " + ids.size() + " concepts for " + language);
