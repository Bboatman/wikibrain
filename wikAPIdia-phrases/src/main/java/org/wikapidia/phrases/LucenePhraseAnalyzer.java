--- conflicted
+++ resolved
@@ -34,47 +34,22 @@
     @Override
     public LinkedHashMap<LocalPage, Float> resolveLocal(Language language, String phrase, int maxPages) throws DaoException {
         LinkedHashMap<LocalPage, Float> result = new LinkedHashMap<LocalPage, Float>();
-<<<<<<< HEAD
         WikapidiaScoreDoc[] wikapidiaScoreDocs = searcher.getQueryBuilderByLanguage(language)
                                     .setPhraseQuery(phrase)
                                     .setNumHits(10)
                                     .search();
-=======
-        QueryBuilder queryBuilder = searcher.getQueryBuilderByLanguage(language, searcher.getOptions());
-//        WikapidiaScoreDoc[] wikapidiaScoreDocs = searcher.search(queryBuilder.getPhraseQuery(new TextFieldElements().addTitle(), phrase), language, 10);
-        WikapidiaScoreDoc[] wikapidiaScoreDocs = searcher.search(queryBuilder.getPhraseQuery(new TextFieldElements().addPlainText(), phrase), language, 10);
         if (wikapidiaScoreDocs.length == 0 && phrase.indexOf(" ") < 0) {
             String phraseMultiVersion = "";
             for (int i = 1; i < phrase.length(); i++) {
                 phraseMultiVersion += (i > 2 ? phrase.substring(0, i) + " " : "");
                 phraseMultiVersion += (phrase.length() - i > 2 ? phrase.substring(i, phrase.length()) + " " : "");
             }
-            wikapidiaScoreDocs = searcher.search(queryBuilder.getPhraseQuery(new TextFieldElements().addPlainText(), phraseMultiVersion), language, 10);
+            wikapidiaScoreDocs = searcher.getQueryBuilderByLanguage(language)
+                    .setPhraseQuery(phraseMultiVersion)
+                    .setNumHits(10)
+                    .search();
         }
-
-//        if (wikapidiaScoreDocs.length != 0) {
-//            if (wikapidiaScoreDocs1.length !=0) {
-//                if (wikapidiaScoreDocs[0].doc != wikapidiaScoreDocs1[0].doc) {
-//                    System.out.println(phrase);
-//                    System.out.println("Using title:" + localPageDao.getById(language, searcher.getLocalIdFromDocId(wikapidiaScoreDocs[0].doc, language)).getTitle().getCanonicalTitle() + " Score:" + wikapidiaScoreDocs[0].score);
-//                    System.out.println("Using title:" + localPageDao.getById(language, searcher.getLocalIdFromDocId(wikapidiaScoreDocs1[0].doc, language)).getTitle().getCanonicalTitle() + " Score:" + wikapidiaScoreDocs1[0].score);
-//                }
-//            } else {
-//                System.out.println(phrase);
-//                System.out.println("Plainttext!! " + localPageDao.getById(language, searcher.getLocalIdFromDocId(wikapidiaScoreDocs1[0].doc, language)).getTitle().getCanonicalTitle() + " Score:" + wikapidiaScoreDocs1[0].score);
-//            }
-//        } else {
-//            if (wikapidiaScoreDocs1.length !=0) {
-//                System.out.println(phrase);
-//                System.out.println("Title!! " + localPageDao.getById(language, searcher.getLocalIdFromDocId1(wikapidiaScoreDocs[0].doc, language)).getTitle().getCanonicalTitle() + " Score:" + wikapidiaScoreDocs1[0].score);
-//            } else {
-//                System.out.println(phrase);
-//                System.out.println("!!!!!");
-//            }
-//        }
-
-
->>>>>>> 99161fad
+        
         float totalScore = 0;
         for (WikapidiaScoreDoc wikapidiaScoreDoc : wikapidiaScoreDocs) {
             totalScore += wikapidiaScoreDoc.score;
@@ -107,8 +82,7 @@
                 return null;
             }
             LocalPageDao localPageDao = getConfigurator().get(LocalPageDao.class, config.getString("localPageDao"));
-            LuceneSearcher searcher = new LuceneSearcher(
-                    new LanguageSet(getConfig().get().getStringList("languages")),
+            LuceneSearcher searcher = new LuceneSearcher(new LanguageSet(getConfig().get().getStringList("languages")),
                     getConfigurator().get(LuceneOptions.class));
 
             return new LucenePhraseAnalyzer(localPageDao, searcher);
