package org.wikapidia.phrases;

import com.typesafe.config.Config;
import org.wikapidia.conf.Configuration;
import org.wikapidia.conf.ConfigurationException;
import org.wikapidia.conf.Configurator;
import org.wikapidia.core.dao.DaoException;
import org.wikapidia.core.dao.LocalPageDao;
import org.wikapidia.core.lang.Language;
import org.wikapidia.core.lang.LanguageSet;
import org.wikapidia.core.model.LocalPage;
import org.wikapidia.core.model.UniversalPage;
import org.wikapidia.lucene.*;

import java.io.IOException;
import java.util.LinkedHashMap;
import java.util.logging.Logger;

/**
 * Using Lucene in a phrase analyzer.
 * @author Yulun Li
 */
public class LucenePhraseAnalyzer implements PhraseAnalyzer {
    private static final Logger LOG = Logger.getLogger(PhraseAnalyzer.class.getName());
    private final LuceneSearcher searcher;

    protected LocalPageDao localPageDao;

    public LucenePhraseAnalyzer(LocalPageDao localPageDao, LuceneSearcher searcher) {
        this.localPageDao = localPageDao;
        this.searcher = searcher;
    }

    @Override
    public LinkedHashMap<LocalPage, Float> resolveLocal(Language language, String phrase, int maxPages) throws DaoException {
        LinkedHashMap<LocalPage, Float> result = new LinkedHashMap<LocalPage, Float>();
<<<<<<< HEAD
        QueryBuilder queryBuilder = searcher.getQueryBuilderByLanguage(language, searcher.getOptions());
//        WikapidiaScoreDoc[] wikapidiaScoreDocs = searcher.search(queryBuilder.getPhraseQuery(new TextFieldElements().addTitle(), phrase), language, 10);
        WikapidiaScoreDoc[] wikapidiaScoreDocs = searcher.search(queryBuilder.getPhraseQuery(new TextFieldElements().addPlainText(), phrase), language, 10);
        if (wikapidiaScoreDocs.length == 0 && phrase.indexOf(" ") < 0 && phrase.length() > 3) {
=======
        WikapidiaScoreDoc[] wikapidiaScoreDocs = searcher.getQueryBuilderByLanguage(language)
                                    .setPhraseQuery(phrase)
                                    .setNumHits(10)
                                    .search();
        if (wikapidiaScoreDocs.length == 0 && phrase.indexOf(" ") < 0) {
>>>>>>> 309de84d
            String phraseMultiVersion = "";
            for (int i = 1; i < phrase.length(); i++) {
                phraseMultiVersion += (i > 2 ? phrase.substring(0, i) + " " : "");
                phraseMultiVersion += (phrase.length() - i > 2 ? phrase.substring(i, phrase.length()) + " " : "");
            }
            wikapidiaScoreDocs = searcher.getQueryBuilderByLanguage(language)
                    .setPhraseQuery(phraseMultiVersion)
                    .setNumHits(10)
                    .search();
        }
        
        float totalScore = 0;
        for (WikapidiaScoreDoc wikapidiaScoreDoc : wikapidiaScoreDocs) {
            totalScore += wikapidiaScoreDoc.score;
        }
        for (WikapidiaScoreDoc wikapidiaScoreDoc : wikapidiaScoreDocs) {
            int localPageId = searcher.getLocalIdFromDocId(wikapidiaScoreDoc.doc, language);
            LocalPage localPage = localPageDao.getById(language, localPageId);
            result.put(localPage, wikapidiaScoreDoc.score / totalScore);
        }
        return result;
    }

    public static class Provider extends org.wikapidia.conf.Provider<PhraseAnalyzer> {
        public Provider(Configurator configurator, Configuration config) throws ConfigurationException {
            super(configurator, config);
        }

        @Override
        public Class<PhraseAnalyzer> getType() {
            return PhraseAnalyzer.class;
        }

        @Override
        public String getPath() {
            return "phrases.analyzer";
        }
        @Override
        public PhraseAnalyzer get(String name, Config config) throws ConfigurationException {
            if (!config.getString("type").equals("luceneAnalyzer")) {
                return null;
            }
            LocalPageDao localPageDao = getConfigurator().get(LocalPageDao.class, config.getString("localPageDao"));
            LuceneSearcher searcher = new LuceneSearcher(new LanguageSet(getConfig().get().getStringList("languages")),
                    getConfigurator().get(LuceneOptions.class));

            return new LucenePhraseAnalyzer(localPageDao, searcher);
        }

    }

    @Override
    public LinkedHashMap<UniversalPage, Float> resolveUniversal(Language language, String phrase, int algorithmId, int maxPages) {
        return null;
    }

    @Override
    public LinkedHashMap<String, Float> describeUniversal(Language language, UniversalPage page, int maxPhrases) {
        return null;
    }

    @Override
    public LinkedHashMap<String, Float> describeLocal(Language language, LocalPage page, int maxPhrases) throws DaoException {
        return null;
    }

    @Override
    public void loadCorpus(LanguageSet langs) throws DaoException, IOException {
    }
}<|MERGE_RESOLUTION|>--- conflicted
+++ resolved
@@ -34,18 +34,11 @@
     @Override
     public LinkedHashMap<LocalPage, Float> resolveLocal(Language language, String phrase, int maxPages) throws DaoException {
         LinkedHashMap<LocalPage, Float> result = new LinkedHashMap<LocalPage, Float>();
-<<<<<<< HEAD
-        QueryBuilder queryBuilder = searcher.getQueryBuilderByLanguage(language, searcher.getOptions());
-//        WikapidiaScoreDoc[] wikapidiaScoreDocs = searcher.search(queryBuilder.getPhraseQuery(new TextFieldElements().addTitle(), phrase), language, 10);
-        WikapidiaScoreDoc[] wikapidiaScoreDocs = searcher.search(queryBuilder.getPhraseQuery(new TextFieldElements().addPlainText(), phrase), language, 10);
-        if (wikapidiaScoreDocs.length == 0 && phrase.indexOf(" ") < 0 && phrase.length() > 3) {
-=======
         WikapidiaScoreDoc[] wikapidiaScoreDocs = searcher.getQueryBuilderByLanguage(language)
                                     .setPhraseQuery(phrase)
                                     .setNumHits(10)
                                     .search();
         if (wikapidiaScoreDocs.length == 0 && phrase.indexOf(" ") < 0) {
->>>>>>> 309de84d
             String phraseMultiVersion = "";
             for (int i = 1; i < phrase.length(); i++) {
                 phraseMultiVersion += (i > 2 ? phrase.substring(0, i) + " " : "");
