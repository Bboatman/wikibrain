package org.wikapidia.core.dao;


import com.jolbox.bonecp.BoneCPDataSource;
import org.junit.Test;
import org.wikapidia.core.dao.sql.LocalArticleSqlDao;
import org.wikapidia.core.dao.sql.LocalCategorySqlDao;
import org.wikapidia.core.lang.LanguageInfo;
import org.wikapidia.core.model.*;

import java.io.File;
import java.io.IOException;
import java.sql.SQLException;
import java.util.ArrayList;
import java.util.List;
import java.util.Map;

public class TestLocalPageDao {
    @Test
    public void testArticle() throws ClassNotFoundException, IOException, SQLException, DaoException {
        Class.forName("org.h2.Driver");
        File tmpDir = File.createTempFile("wikapidia-h2", null);
        tmpDir.delete();
        tmpDir.deleteOnExit();
        tmpDir.mkdirs();

        BoneCPDataSource ds = new BoneCPDataSource();
        ds.setJdbcUrl("jdbc:h2:"+new File(tmpDir,"db").getAbsolutePath());
        ds.setUsername("sa");
        ds.setPassword("");

        LanguageInfo lang = LanguageInfo.getByLangCode("en");
        LocalArticleSqlDao dao = new LocalArticleSqlDao(ds);
        dao.beginLoad();
        LocalPage page = new LocalPage(
                lang.getLanguage(),
                7,
                new Title("test", lang),
                NameSpace.ARTICLE
        );
        dao.save(page);
        dao.endLoad();

        LocalArticle savedPage = dao.getByTitle(lang.getLanguage(), new Title("test", lang));
        assert (savedPage != null);
        assert (page.getLocalId() == savedPage.getLocalId());
        assert (page.getTitle().equals(savedPage.getTitle()));
        assert (page.getNameSpace().equals(savedPage.getNameSpace()));

        savedPage = dao.getById(lang.getLanguage(), 7);
        assert (savedPage != null);
        assert (page.getLocalId() == savedPage.getLocalId());
        assert (page.getTitle().equals(savedPage.getTitle()));
        assert (page.getNameSpace().equals(savedPage.getNameSpace()));

        List<Integer> pageIds = new ArrayList<Integer>();
        pageIds.add(7);
        Map<Integer, LocalArticle> pages = dao.getByIds(lang.getLanguage(), pageIds);
        assert (pages.size() == 1);
        assert (pages.get(7).equals(page));
        assert (pages.get(7).equals(savedPage));

        List<Title> titles = new ArrayList<Title>();
        titles.add(new Title("test", lang));
        Map<Title, LocalArticle> morePages = dao.getByTitles(lang.getLanguage(), titles);
        assert (morePages.size() == 1);
        assert (morePages.get(new Title("test", lang)).equals(page));
        assert (morePages.get(new Title("test", lang)).equals(savedPage));

<<<<<<< HEAD
        int savedId = dao.getIdByTitle("Test", lang.getLanguage(), PageType.ARTICLE);
=======
        int savedId = dao.getIdByTitle("Test", lang.getLanguage(), NameSpace.ARTICLE);
>>>>>>> 24a2fe68
        assert (savedId==7);
    }

    @Test
    public void TestCategory () throws ClassNotFoundException, IOException, SQLException, DaoException {
        Class.forName("org.h2.Driver");
        File tmpDir = File.createTempFile("wikapidia-h2", null);
        tmpDir.delete();
        tmpDir.deleteOnExit();
        tmpDir.mkdirs();

        BoneCPDataSource ds = new BoneCPDataSource();
        ds.setJdbcUrl("jdbc:h2:"+new File(tmpDir,"db").getAbsolutePath());
        ds.setUsername("sa");
        ds.setPassword("");

        LanguageInfo lang = LanguageInfo.getByLangCode("en");
        LocalCategorySqlDao dao = new LocalCategorySqlDao(ds);
        dao.beginLoad();
        LocalPage page = new LocalPage(
                lang.getLanguage(),
                7,
                new Title("test", lang),
                NameSpace.CATEGORY
        );
        dao.save(page);
        dao.endLoad();

        LocalCategory savedPage = dao.getByTitle(lang.getLanguage(), new Title("test", lang));
        assert (savedPage != null);
        assert (page.getLocalId() == savedPage.getLocalId());
        assert (page.getTitle().equals(savedPage.getTitle()));
        assert (page.getNameSpace().equals(savedPage.getNameSpace()));

        savedPage = dao.getById(lang.getLanguage(), 7);
        assert (savedPage != null);
        assert (page.getLocalId() == savedPage.getLocalId());
        assert (page.getTitle().equals(savedPage.getTitle()));
        assert (page.getNameSpace().equals(savedPage.getNameSpace()));

        List<Integer> pageIds = new ArrayList<Integer>();
        pageIds.add(7);
        Map<Integer, LocalCategory> pages = dao.getByIds(lang.getLanguage(), pageIds);
        assert (pages.size() == 1);
        assert (pages.get(7).equals(page));
        assert (pages.get(7).equals(savedPage));

        List<Title> titles = new ArrayList<Title>();
        titles.add(new Title("test", lang));
        Map<Title, LocalCategory> morePages = dao.getByTitles(lang.getLanguage(), titles);
        assert (morePages.size() == 1);
        assert (morePages.get(new Title("test", lang)).equals(page));
        assert (morePages.get(new Title("test", lang)).equals(savedPage));

<<<<<<< HEAD
        int savedId = dao.getIdByTitle("Test", lang.getLanguage(), PageType.CATEGORY);
=======
        int savedId = dao.getIdByTitle("Test", lang.getLanguage(), NameSpace.CATEGORY);
>>>>>>> 24a2fe68
        assert (savedId==7);
    }
}<|MERGE_RESOLUTION|>--- conflicted
+++ resolved
@@ -67,11 +67,7 @@
         assert (morePages.get(new Title("test", lang)).equals(page));
         assert (morePages.get(new Title("test", lang)).equals(savedPage));
 
-<<<<<<< HEAD
-        int savedId = dao.getIdByTitle("Test", lang.getLanguage(), PageType.ARTICLE);
-=======
         int savedId = dao.getIdByTitle("Test", lang.getLanguage(), NameSpace.ARTICLE);
->>>>>>> 24a2fe68
         assert (savedId==7);
     }
 
@@ -126,11 +122,7 @@
         assert (morePages.get(new Title("test", lang)).equals(page));
         assert (morePages.get(new Title("test", lang)).equals(savedPage));
 
-<<<<<<< HEAD
-        int savedId = dao.getIdByTitle("Test", lang.getLanguage(), PageType.CATEGORY);
-=======
         int savedId = dao.getIdByTitle("Test", lang.getLanguage(), NameSpace.CATEGORY);
->>>>>>> 24a2fe68
         assert (savedId==7);
     }
 }