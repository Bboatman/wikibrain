package org.wikapidia.core.dao;


import com.jolbox.bonecp.BoneCPDataSource;
import org.junit.Test;
import org.wikapidia.core.dao.sql.LocalArticleSqlDao;
import org.wikapidia.core.dao.sql.RawPageSqlDao;
import org.wikapidia.core.lang.LanguageInfo;
import org.wikapidia.core.model.*;

import java.io.File;
import java.io.IOException;
import java.sql.SQLException;
import java.util.Date;

public class TestRawPageDao {
    @Test
    public void test() throws ClassNotFoundException, IOException, SQLException, DaoException {
        Class.forName("org.h2.Driver");
        File tmpDir = File.createTempFile("wikapidia-h2", null);
        tmpDir.delete();
        tmpDir.deleteOnExit();
        tmpDir.mkdirs();

        BoneCPDataSource ds = new BoneCPDataSource();
        ds.setJdbcUrl("jdbc:h2:"+new File(tmpDir,"db").getAbsolutePath());
        ds.setUsername("sa");
        ds.setPassword("");

        LanguageInfo lang = LanguageInfo.getByLangCode("en");
        LocalArticleSqlDao lpDao = new LocalArticleSqlDao(ds);
        RawPageSqlDao rpDao = new RawPageSqlDao(ds, lpDao);
        lpDao.beginLoad();
        rpDao.beginLoad();

        LocalPage page = new LocalPage(
                lang.getLanguage(),
                7,
                new Title("test", lang),
                NameSpace.ARTICLE
        );
        lpDao.save(page);
        String body = "foo bar \000baz\n\n\324";
        RawPage rawPage = new RawPage(
                7, 3242, "test", body, new Date(), lang.getLanguage(), NameSpace.ARTICLE
        );
        rpDao.save(rawPage);

        lpDao.endLoad();
        rpDao.endLoad();

        LocalArticle savedPage = lpDao.getById(lang.getLanguage(), 7);
        assert (savedPage != null);
        assert (page.getLocalId() == savedPage.getLocalId());
        assert (page.getTitle().equals(savedPage.getTitle()));
        assert (page.getNameSpace().equals(savedPage.getNameSpace()));

        RawPage rawSaved = rpDao.get(lang.getLanguage(), 7);
        assert (rawSaved != null);
        assert (page.getLocalId() == rawSaved.getPageId());
        assert (page.getTitle().equals(rawSaved.getTitle()));
        assert (page.getNameSpace().equals(rawSaved.getNamespace()));
        assert (body.equals(rawSaved.getBody()));

<<<<<<< HEAD
        DaoIterable<RawPage> savedRaws = rpDao.allRawPages();
=======
        SqlDaoIterable<RawPage> savedRaws = rpDao.allRawPages();
>>>>>>> b2efadf5
        assert (savedRaws!=null);
        RawPage savedRaw = savedRaws.iterator().next();
        assert (savedRaw.getNamespace().getValue() == rawPage.getNamespace().getValue());
        assert (savedRaw.getLastEdit().equals(rawPage.getLastEdit()));
        assert (savedRaw.getRevisionId() == rawPage.getRevisionId());
        assert (savedRaw.getBody().equals(body));
        assert (savedRaw.getLang().equals(rawPage.getLang()));
        assert (savedRaw.getTitle().equals(rawPage.getTitle()));
    }
}<|MERGE_RESOLUTION|>--- conflicted
+++ resolved
@@ -62,11 +62,7 @@
         assert (page.getNameSpace().equals(rawSaved.getNamespace()));
         assert (body.equals(rawSaved.getBody()));
 
-<<<<<<< HEAD
-        DaoIterable<RawPage> savedRaws = rpDao.allRawPages();
-=======
         SqlDaoIterable<RawPage> savedRaws = rpDao.allRawPages();
->>>>>>> b2efadf5
         assert (savedRaws!=null);
         RawPage savedRaw = savedRaws.iterator().next();
         assert (savedRaw.getNamespace().getValue() == rawPage.getNamespace().getValue());
