--- conflicted
+++ resolved
@@ -32,43 +32,6 @@
         );
         conn.close();
 
-<<<<<<< HEAD
-        ArticleDao ad = new ArticleDao(ds);
-        Article article = new Article(1,"test", Article.NameSpace.MAIN,Article.PageType.STANDARD,"Add text!");
-        ad.save(article);
-
-        Article saved = ad.get(1);
-        assert (saved != null);
-        assert (article.getId()==saved.getId());
-        assert (article.getTitle().equals(saved.getTitle()));
-        assert (article.getNs().equals(saved.getNs()));
-        assert (article.getType().equals(saved.getType()));
-
-        List<Article> articles = ad.query("test");
-        assert (articles != null);
-        assert (articles.size()==1);
-        assert (articles.get(0).getId()==1);
-        assert (articles.get(0).getTitle().equals(article.getTitle()));
-        assert (articles.get(0).getNs().equals(article.getNs()));
-        assert (articles.get(0).getType().equals(article.getType()));
-
-        articles = ad.query(Article.NameSpace.MAIN);
-        assert (articles.size()==1);
-        assert (articles.get(0).getId()==1);
-        assert (articles.get(0).getTitle().equals(article.getTitle()));
-        assert (articles.get(0).getNs().equals(article.getNs()));
-        assert (articles.get(0).getType().equals(article.getType()));
-
-        articles = ad.query("test",Article.NameSpace.MAIN);
-        assert (articles.size()==1);
-        assert (articles.get(0).getId()==1);
-        assert (articles.get(0).getTitle().equals(article.getTitle()));
-        assert (articles.get(0).getNs().equals(article.getNs()));
-        assert (articles.get(0).getType().equals(article.getType()));
-
-        articles = ad.query("wrong");
-        assert (articles.size()==0);
-=======
 
         //Article
             ArticleDao ad = new ArticleDao(ds);
@@ -133,6 +96,5 @@
 
             links = ld.query("ganondorf.com");
             assert (links.size()==0);
->>>>>>> aa156b17
     }
 }