--- conflicted
+++ resolved
@@ -4,7 +4,7 @@
 import com.jolbox.bonecp.BoneCPDataSource;
 import org.apache.commons.io.FileUtils;
 import org.junit.Test;
-import org.wikapidia.core.model.*;
+import org.wikapidia.core.model.Article;
 
 import java.io.File;
 import java.io.IOException;
@@ -32,7 +32,6 @@
         );
         conn.close();
 
-<<<<<<< HEAD
        try{
             //Article
                 ArticleDao ad = new ArticleDao(ds);
@@ -98,42 +97,5 @@
        {
 
        }
-=======
-        ArticleDao ad = new ArticleDao(ds);
-        Article article = new Article(1,"test", Article.NameSpace.MAIN,Article.PageType.STANDARD);
-        ad.save(article);
-
-        Article saved = ad.get(1);
-        assert (saved != null);
-        assert (article.getId()==saved.getId());
-        assert (article.getTitle().equals(saved.getTitle()));
-        assert (article.getNs().equals(saved.getNs()));
-        assert (article.getType().equals(saved.getType()));
-
-        List<Article> articles = ad.query("test");
-        assert (articles != null);
-        assert (articles.size()==1);
-        assert (articles.get(0).getId()==1);
-        assert (articles.get(0).getTitle().equals(article.getTitle()));
-        assert (articles.get(0).getNs().equals(article.getNs()));
-        assert (articles.get(0).getType().equals(article.getType()));
-
-        articles = ad.query(Article.NameSpace.MAIN);
-        assert (articles.size()==1);
-        assert (articles.get(0).getId()==1);
-        assert (articles.get(0).getTitle().equals(article.getTitle()));
-        assert (articles.get(0).getNs().equals(article.getNs()));
-        assert (articles.get(0).getType().equals(article.getType()));
-
-        articles = ad.query("test",Article.NameSpace.MAIN);
-        assert (articles.size()==1);
-        assert (articles.get(0).getId()==1);
-        assert (articles.get(0).getTitle().equals(article.getTitle()));
-        assert (articles.get(0).getNs().equals(article.getNs()));
-        assert (articles.get(0).getType().equals(article.getType()));
-
-        articles = ad.query("wrong");
-        assert (articles.size()==0);
->>>>>>> bea0166d
     }
 }