package org.wikapidia.core.dao;

import com.jolbox.bonecp.BoneCPConfig;
import com.jolbox.bonecp.BoneCPDataSource;
import org.apache.commons.io.FileUtils;
import org.junit.Test;
import org.wikapidia.core.model.Article;

import java.io.File;
import java.io.IOException;
import java.sql.Connection;
import java.sql.SQLException;
import java.util.Random;

public class Benchmark {
    private int numArticles = 1000000;
    private int numLinks = 1000000;
    private int titleLength = 10;
<<<<<<< HEAD
=======
    private int textMinLength = 30;
    private int textMaxLength = 2500;
>>>>>>> 148ca858
    boolean shouldBuildDb = true;
    boolean shouldBuildArticleDb = true;

    @Test
    public void articleBenchmark() throws IOException, SQLException {
        BoneCPDataSource ds = new BoneCPDataSource();
        System.out.println("Establishing new data source");
        ds.setJdbcUrl("jdbc:h2:~/benchmark-db");
        ds.setUsername("sa");
        ds.setPassword("");
        ArticleDao ad = new ArticleDao(ds);
        System.out.println("Data source established.");

        if (shouldBuildDb){buildDb(ds);}
        if (shouldBuildArticleDb){buildArticleDb(ad);}

        long time = 0, start, stop;
        Random r = new Random();
        int j;
        for (int i=0; i<50; i++){
            j=r.nextInt(numArticles);
            start=System.currentTimeMillis();
            ad.get(j);
            stop=System.currentTimeMillis();
            System.out.println("time to get by id: "+(stop-start)+"ms");
        }

        start=System.currentTimeMillis();
        ad.query("a%");
        stop=System.currentTimeMillis();
        System.out.println("time to query by title: "+((stop-start)/1000)+"s");

        start=System.currentTimeMillis();
        ad.query(Article.NameSpace.MAIN);
        stop=System.currentTimeMillis();
        System.out.println("time to query by namespace: "+((stop-start)/1000)+"s");

        start=System.currentTimeMillis();
        ad.query("aa%",Article.NameSpace.MAIN);
        stop=System.currentTimeMillis();
        System.out.println("time to query by title and namespace: "+((stop-start)/1000)+"s");

    }


    public void buildArticleDb(ArticleDao ad) throws IOException, SQLException {
        long time = 0, start, stop;
        RandomHelper rh = new RandomHelper();
        String bigString = rh.generateBigString();

        for (int i=0; i<numArticles; i++){
            Article a = new Article(i,rh.string(titleLength),rh.ns(),rh.type(), rh.getSmallString(bigString));
            start = System.currentTimeMillis();
            ad.save(a);
            stop = System.currentTimeMillis();
            time += stop-start;
            if(i%100000 == 0) {System.out.println("" + (time/1000) + " s ;" + i + " insertions completed");}
        }

        System.out.println("time to insert: "+(time/60000)+" m (" + ((time/1000)/(long)numArticles) + " record/s");
    }

    public void buildDb(BoneCPDataSource ds) throws SQLException, IOException {
        System.out.println("Beginning Build DB");
        Connection conn = ds.getConnection();
        System.out.println("Got connection");
        conn.createStatement().execute(
                FileUtils.readFileToString(new File("src/main/resources/schema.sql"))
        );
        System.out.println("Connection established.");
        conn.close();
    }
}

class RandomHelper{
    Random random;
    String chars="abcdefghijklmnopqrstuvwxyzABCDEFGHIJKLMNOPQRSTUVWXYZ1234567890 ";
    private int textMinLength = 30;
    private int textMaxLength = 4000;

    public String generateBigString() {
        String s = "";
        for (int i = 0; i < textMaxLength; i++) {
            s += chars.charAt(random.nextInt(chars.length()));
        }
        System.out.println("The big string is generated.");
        return s;
    }

    RandomHelper(){
        random = new Random();
    }

    public String string(int textLength){
        String s="";
        for (int i=0; i<textLength; i++){
            s+=chars.charAt(random.nextInt(chars.length()));
        }
        return s;
    }

    public String getSmallString(String bigString) {
        int length = random.nextInt(textMaxLength - textMinLength);
        length += textMinLength;
        String smallString = bigString.substring(0, length);
        return smallString;
    }

    public Article.NameSpace ns(){
        return Article.NameSpace.values()[random.nextInt(Article.NameSpace.values().length)];
    }

    public Article.PageType type(){
        return Article.PageType.values()[random.nextInt(Article.PageType.values().length)];
    }
}<|MERGE_RESOLUTION|>--- conflicted
+++ resolved
@@ -13,26 +13,21 @@
 import java.util.Random;
 
 public class Benchmark {
-    private int numArticles = 1000000;
+    private int numArticles = 40000000;
     private int numLinks = 1000000;
     private int titleLength = 10;
-<<<<<<< HEAD
-=======
     private int textMinLength = 30;
     private int textMaxLength = 2500;
->>>>>>> 148ca858
     boolean shouldBuildDb = true;
     boolean shouldBuildArticleDb = true;
 
     @Test
     public void articleBenchmark() throws IOException, SQLException {
         BoneCPDataSource ds = new BoneCPDataSource();
-        System.out.println("Establishing new data source");
         ds.setJdbcUrl("jdbc:h2:~/benchmark-db");
         ds.setUsername("sa");
         ds.setPassword("");
         ArticleDao ad = new ArticleDao(ds);
-        System.out.println("Data source established.");
 
         if (shouldBuildDb){buildDb(ds);}
         if (shouldBuildArticleDb){buildArticleDb(ad);}
@@ -69,46 +64,31 @@
     public void buildArticleDb(ArticleDao ad) throws IOException, SQLException {
         long time = 0, start, stop;
         RandomHelper rh = new RandomHelper();
-        String bigString = rh.generateBigString();
-
         for (int i=0; i<numArticles; i++){
-            Article a = new Article(i,rh.string(titleLength),rh.ns(),rh.type(), rh.getSmallString(bigString));
+            Article a = new Article(i,rh.string(titleLength),rh.ns(),rh.type(), rh.string(textMinLength, textMaxLength));
             start = System.currentTimeMillis();
             ad.save(a);
             stop = System.currentTimeMillis();
             time += stop-start;
-            if(i%100000 == 0) {System.out.println("" + (time/1000) + " s ;" + i + " insertions completed");}
         }
 
         System.out.println("time to insert: "+(time/60000)+" m (" + ((time/1000)/(long)numArticles) + " record/s");
     }
 
     public void buildDb(BoneCPDataSource ds) throws SQLException, IOException {
-        System.out.println("Beginning Build DB");
         Connection conn = ds.getConnection();
-        System.out.println("Got connection");
         conn.createStatement().execute(
                 FileUtils.readFileToString(new File("src/main/resources/schema.sql"))
         );
-        System.out.println("Connection established.");
         conn.close();
+
     }
 }
 
 class RandomHelper{
     Random random;
     String chars="abcdefghijklmnopqrstuvwxyzABCDEFGHIJKLMNOPQRSTUVWXYZ1234567890 ";
-    private int textMinLength = 30;
-    private int textMaxLength = 4000;
 
-    public String generateBigString() {
-        String s = "";
-        for (int i = 0; i < textMaxLength; i++) {
-            s += chars.charAt(random.nextInt(chars.length()));
-        }
-        System.out.println("The big string is generated.");
-        return s;
-    }
 
     RandomHelper(){
         random = new Random();
@@ -122,11 +102,14 @@
         return s;
     }
 
-    public String getSmallString(String bigString) {
-        int length = random.nextInt(textMaxLength - textMinLength);
-        length += textMinLength;
-        String smallString = bigString.substring(0, length);
-        return smallString;
+    public String string(int min, int max) {
+        String s = "";
+        int length = random.nextInt(max);
+        length += min;
+        for (int i = 0; i < length; i++) {
+            s += chars.charAt(random.nextInt(chars.length()));
+        }
+        return s;
     }
 
     public Article.NameSpace ns(){
