--- conflicted
+++ resolved
@@ -1,16 +1,6 @@
 package org.wikapidia.core.dao;
 
 import com.jolbox.bonecp.BoneCPDataSource;
-<<<<<<< HEAD
-import org.apache.commons.io.FileUtils;
-import org.junit.Test;
-import org.wikapidia.core.dao.sql.LocalArticleSqlDao;
-import org.wikapidia.core.lang.LanguageInfo;
-import org.wikapidia.core.model.LocalArticle;
-import org.wikapidia.core.model.PageType;
-import org.wikapidia.core.model.Title;
-
-=======
 import org.junit.Test;
 import org.wikapidia.core.dao.sql.LocalArticleSqlDao;
 import org.wikapidia.core.dao.sql.SqlCache;
@@ -21,7 +11,6 @@
 import org.wikapidia.core.model.Title;
 
 import java.io.File;
->>>>>>> 24a2fe68
 import java.util.ArrayList;
 import java.util.List;
 import java.util.Random;
@@ -31,10 +20,7 @@
     private int numLinks = 1000000;
     private int titleLength = 10;
     boolean shouldBuildDb = true;
-<<<<<<< HEAD
-=======
     boolean shouldBuildLastModified = true;
->>>>>>> 24a2fe68
     LanguageInfo lang;
 
     @Test
@@ -45,26 +31,6 @@
         ds.setJdbcUrl("jdbc:h2:~/benchmark-small-db");
         ds.setUsername("sa");
         ds.setPassword("");
-<<<<<<< HEAD
-        LocalArticleSqlDao ad = new LocalArticleSqlDao(ds);
-        System.out.println("Data source established.");
-        List<LocalArticle> list = null;
-        if (shouldBuildDb){list = buildDb(ad);}
-
-        long time = 0, start, stop;
-        Random r = new Random();
-        int j;
-        int numQueries = 0;
-        while(time < 1000){
-            j=r.nextInt(numArticles);
-            start=System.currentTimeMillis();
-            ad.getById(lang.getLanguage(), j);
-            stop=System.currentTimeMillis();
-            time += stop - start;
-            numQueries++;
-        }
-        System.out.println("" + numQueries + " Get_Queries completed in 1 s");
-=======
 
         if (shouldBuildLastModified){
             (new SqlCache(ds, new File("."))).makeLastModifiedDb();
@@ -97,7 +63,6 @@
         stop=System.currentTimeMillis();
         time = stop - start;
         System.out.println("Get_Queries: completed " + (numQueries / (time / 1000.0)) + " per second");
->>>>>>> 24a2fe68
 
 
         if (list!=null){
@@ -108,11 +73,7 @@
 
                 id = ad.getIdByTitle(article.getTitle().getCanonicalTitle(),
                                      article.getLanguage(),
-<<<<<<< HEAD
-                                     article.getPageType());
-=======
                                      article.getNameSpace());
->>>>>>> 24a2fe68
                 assert(id == article.getLocalId());
             }
             stop = System.currentTimeMillis();
@@ -160,10 +121,6 @@
         start=System.currentTimeMillis();
         dao.endLoad();
         stop= System.currentTimeMillis();
-<<<<<<< HEAD
-        System.out.println("endLoad took "+(stop-start)+" ms");
-=======
->>>>>>> 24a2fe68
         return list;
 
     }
@@ -203,13 +160,8 @@
         return smallString;
     }
 
-<<<<<<< HEAD
-    public PageType ns(){
-        return PageType.values()[random.nextInt(PageType.values().length)];
-=======
     public NameSpace getRandomNS(){
         return NameSpace.values()[random.nextInt(NameSpace.values().length)];
->>>>>>> 24a2fe68
     }
 
 }