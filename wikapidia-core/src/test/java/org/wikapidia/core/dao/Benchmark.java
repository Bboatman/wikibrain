package org.wikapidia.core.dao;

import com.jolbox.bonecp.BoneCPDataSource;
import org.apache.commons.io.FileUtils;
import org.junit.Test;
import org.wikapidia.core.dao.sql.LocalArticleSqlDao;
import org.wikapidia.core.dao.sql.SqlCache;
import org.wikapidia.core.lang.LanguageInfo;
import org.wikapidia.core.model.LocalArticle;
import org.wikapidia.core.model.NameSpace;
<<<<<<< HEAD
import org.wikapidia.core.model.PageType;
=======
>>>>>>> 6335b3b1
import org.wikapidia.core.model.Title;

import java.util.ArrayList;
import java.util.List;
import java.util.Random;

public class Benchmark {
    private int numArticles = 1000000;
    private int numLinks = 1000000;
    private int titleLength = 10;
    boolean shouldBuildDb = true;
    boolean shouldBuildLastModified = true;
    LanguageInfo lang;

    @Test
    public void articleBenchmark() throws DaoException {
        lang = LanguageInfo.getByLangCode("en");
        BoneCPDataSource ds = new BoneCPDataSource();
        System.out.println("Establishing new data source");
        ds.setJdbcUrl("jdbc:h2:~/benchmark-small-db");
        ds.setUsername("sa");
        ds.setPassword("");

        if (shouldBuildLastModified){
            (new SqlCache(ds)).makeLastModifiedDb();
        }
        LocalArticleSqlDao ad = new LocalArticleSqlDao(ds);
        ad.useCache("./");
        System.out.println("Data source established.");
        List<LocalArticle> list = null;




        if (shouldBuildDb){list = buildDb(ad);}

        long time = 0, start, stop;
        Random r = new Random();
        int j;
        int numQueries = 0;
        while(time < 1000){
            j=r.nextInt(numArticles);
            start=System.currentTimeMillis();
            ad.getById(lang.getLanguage(), j);
            stop=System.currentTimeMillis();
            time += stop - start;
            numQueries++;
        }
        System.out.println("" + numQueries + " Get_Queries completed in 1 s");


        if (list!=null){
            int id;
            time =0;
            start = System.currentTimeMillis();
            for (LocalArticle article : list){

                id = ad.getIdByTitle(article.getTitle().getCanonicalTitle(),
                                     article.getLanguage(),
<<<<<<< HEAD
                                     article.getNameSpace();
=======
                                     article.getNameSpace());
>>>>>>> 6335b3b1
                assert(id == article.getLocalId());
            }
            stop = System.currentTimeMillis();
            System.out.println(list.size()+" ids from titles in "+(stop-start)+" ms");
        }

/*        start=System.currentTimeMillis();
        ad.query("aa%");
        stop=System.currentTimeMillis();
        System.out.println("time to query by title: "+((stop-start)/1000)+"s");

        start=System.currentTimeMillis();
        ad.query(Article.NameSpace.MAIN);
        stop=System.currentTimeMillis();
        System.out.println("time to query by namespace: "+((stop-start)/1000)+"s");

        start=System.currentTimeMillis();
        ad.query("aa%",Article.NameSpace.MAIN);
        stop=System.currentTimeMillis();
        System.out.println("time to query by title and namespace: "+((stop-start)/1000)+"s");*/

    }

    public List<LocalArticle> buildDb(LocalArticleDao dao) throws DaoException {
        dao.beginLoad();
        long time = 0, start, stop;
        RandomHelper rh = new RandomHelper();
        String bigString = rh.generateBigString();
        ArrayList<LocalArticle> list = new ArrayList<LocalArticle>();
        for (int i=0; i<numArticles; i++){
            LocalArticle a = new LocalArticle(lang.getLanguage(),
                    i,
                    new Title(rh.string(titleLength),lang));
            start = System.currentTimeMillis();
            dao.save(a);
            stop = System.currentTimeMillis();
            time += stop-start;
            if(i%100000 == 0) {
                System.out.println("" + (time/1000) + " s ;" + i + " insertions completed");
                list.add(a);
            }
        }

        System.out.println("time to insert: "+(time/60000)+" m (" + (numArticles/(time/1000)) + " record/s)");
        start=System.currentTimeMillis();
        dao.endLoad();
        stop= System.currentTimeMillis();
        return list;

    }
}

class RandomHelper{
    Random random;
    String chars="abcdefghijklmnopqrstuvwxyzABCDEFGHIJKLMNOPQRSTUVWXYZ1234567890 ";
    private int textMinLength = 30;
    private int textMaxLength = 4000;

    public String generateBigString() {
        String s = "";
        for (int i = 0; i < textMaxLength; i++) {
            s += chars.charAt(random.nextInt(chars.length()));
        }
        System.out.println("The big string is generated.");
        return s;
    }

    RandomHelper(){
        random = new Random();
    }

    public String string(int textLength){
        String s="";
        for (int i=0; i<textLength; i++){
            s+=chars.charAt(random.nextInt(chars.length()));
        }
        return s;
    }

    public String getSmallString(String bigString) {
        int length = random.nextInt(textMaxLength - textMinLength);
        length += textMinLength;
        String smallString = bigString.substring(0, length);
        return smallString;
    }

<<<<<<< HEAD
    public NameSpace ns(){
=======
    public NameSpace getRandomNS(){
>>>>>>> 6335b3b1
        return NameSpace.values()[random.nextInt(NameSpace.values().length)];
    }

}<|MERGE_RESOLUTION|>--- conflicted
+++ resolved
@@ -8,10 +8,6 @@
 import org.wikapidia.core.lang.LanguageInfo;
 import org.wikapidia.core.model.LocalArticle;
 import org.wikapidia.core.model.NameSpace;
-<<<<<<< HEAD
-import org.wikapidia.core.model.PageType;
-=======
->>>>>>> 6335b3b1
 import org.wikapidia.core.model.Title;
 
 import java.util.ArrayList;
@@ -71,11 +67,7 @@
 
                 id = ad.getIdByTitle(article.getTitle().getCanonicalTitle(),
                                      article.getLanguage(),
-<<<<<<< HEAD
-                                     article.getNameSpace();
-=======
                                      article.getNameSpace());
->>>>>>> 6335b3b1
                 assert(id == article.getLocalId());
             }
             stop = System.currentTimeMillis();
@@ -162,11 +154,7 @@
         return smallString;
     }
 
-<<<<<<< HEAD
-    public NameSpace ns(){
-=======
     public NameSpace getRandomNS(){
->>>>>>> 6335b3b1
         return NameSpace.values()[random.nextInt(NameSpace.values().length)];
     }
 
