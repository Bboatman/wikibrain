--- conflicted
+++ resolved
@@ -26,24 +26,8 @@
         ds.setPassword("");
         ArticleDao ad = new ArticleDao(ds);
 
-<<<<<<< HEAD
-        //build
-        long time = 0, start, stop;
-        RandomHelper rh = new RandomHelper();
-        for (int i=0; i<numArticles; i++){
-            Article a = new Article(i,rh.string(),rh.ns(),rh.type());
-            start = System.currentTimeMillis();
-            ad.save(a);
-            stop = System.currentTimeMillis();
-            time += stop-start;
-            if(i%100000 == 0) {System.out.println(i);}
-        }
-
-        System.out.println("time to insert: "+(time/60000)+"m");
-=======
         if (shouldBuildDb){buildDb(ds);}
         if (shouldBuildArticleDb){buildArticleDb(ad);}
->>>>>>> 283dadf5
 
         long time = 0, start, stop;
         Random r = new Random();
