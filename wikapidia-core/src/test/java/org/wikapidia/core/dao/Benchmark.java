package org.wikapidia.core.dao;


import com.jolbox.bonecp.BoneCPDataSource;
import org.apache.commons.io.FileUtils;
import org.junit.Test;
import org.wikapidia.core.model.Article;

import java.io.File;
import java.io.IOException;
import java.sql.Connection;
import java.sql.SQLException;
import java.util.Random;

public class Benchmark {
    private int numArticles = 40000000;
    private int numLinks = 1000000;
<<<<<<< HEAD
    boolean shouldBuildDb = true;
    boolean shouldBuildArticleDb = true;
=======
    private int titleLength = 10;
    private int textMinLength = 30;
    private int textMaxLength = 2500;
    boolean shouldBuildDb = false;
    boolean shouldBuildArticleDb = false;
>>>>>>> 5d1a6cad

    @Test
    public void articleBenchmark() throws IOException, SQLException {
        BoneCPDataSource ds = new BoneCPDataSource();
        ds.setJdbcUrl("jdbc:h2:~/benchmark-db");
        ds.setUsername("sa");
        ds.setPassword("");
        ArticleDao ad = new ArticleDao(ds);

        if (shouldBuildDb){buildDb(ds);}
        if (shouldBuildArticleDb){buildArticleDb(ad);}

        long time = 0, start, stop;
        Random r = new Random();
        int j;
        for (int i=0; i<50; i++){
            j=r.nextInt(numArticles);
            start=System.currentTimeMillis();
            ad.get(j);
            stop=System.currentTimeMillis();
            System.out.println("time to get by id: "+(stop-start)+"ms");
        }

        start=System.currentTimeMillis();
        ad.query("aa%");
        stop=System.currentTimeMillis();
        System.out.println("time to query by title: "+((stop-start)/1000)+"s");

        start=System.currentTimeMillis();
        ad.query(Article.NameSpace.MAIN);
        stop=System.currentTimeMillis();
        System.out.println("time to query by namespace: "+((stop-start)/1000)+"s");

        start=System.currentTimeMillis();
        ad.query("aa%",Article.NameSpace.MAIN);
        stop=System.currentTimeMillis();
        System.out.println("time to query by title and namespace: "+((stop-start)/1000)+"s");

    }


    public void buildArticleDb(ArticleDao ad) throws IOException, SQLException {
        long time = 0, start, stop;
        RandomHelper rh = new RandomHelper();
        for (int i=0; i<numArticles; i++){
<<<<<<< HEAD
            Article a = new Article(i,rh.string(),rh.ns(),rh.type(), "this much time");
=======
            Article a = new Article(i,rh.string(titleLength),rh.ns(),rh.type(), rh.string(textMinLength, textMaxLength));
>>>>>>> 5d1a6cad
            start = System.currentTimeMillis();
            ad.save(a);
            stop = System.currentTimeMillis();
            time += stop-start;
        }

        System.out.println("time to insert: "+(time/60000)+" m (" + ((time/1000)/(long)numArticles) + " record/s");
    }

    public void buildDb(BoneCPDataSource ds) throws SQLException, IOException {
        Connection conn = ds.getConnection();
        conn.createStatement().execute(
                FileUtils.readFileToString(new File("src/main/resources/schema.sql"))
        );
        conn.close();

    }
}

class RandomHelper{
    Random random;
    String chars="abcdefghijklmnopqrstuvwxyzABCDEFGHIJKLMNOPQRSTUVWXYZ1234567890 ";


    RandomHelper(){
        random = new Random();
    }

    public String string(int textLength){
        String s="";
        for (int i=0; i<textLength; i++){
            s+=chars.charAt(random.nextInt(chars.length()));
        }
        return s;
    }

    public String string(int min, int max) {
        String s = "";
        int length = random.nextInt(max);
        length += min;
        for (int i = 0; i < length; i++) {
            s += chars.charAt(random.nextInt(chars.length()));
        }
        return s;
    }

    public Article.NameSpace ns(){
        return Article.NameSpace.values()[random.nextInt(Article.NameSpace.values().length)];
    }

    public Article.PageType type(){
        return Article.PageType.values()[random.nextInt(Article.PageType.values().length)];
    }
}<|MERGE_RESOLUTION|>--- conflicted
+++ resolved
@@ -1,6 +1,6 @@
 package org.wikapidia.core.dao;
 
-
+import com.jolbox.bonecp.BoneCPConfig;
 import com.jolbox.bonecp.BoneCPDataSource;
 import org.apache.commons.io.FileUtils;
 import org.junit.Test;
@@ -15,16 +15,11 @@
 public class Benchmark {
     private int numArticles = 40000000;
     private int numLinks = 1000000;
-<<<<<<< HEAD
-    boolean shouldBuildDb = true;
-    boolean shouldBuildArticleDb = true;
-=======
     private int titleLength = 10;
     private int textMinLength = 30;
     private int textMaxLength = 2500;
     boolean shouldBuildDb = false;
     boolean shouldBuildArticleDb = false;
->>>>>>> 5d1a6cad
 
     @Test
     public void articleBenchmark() throws IOException, SQLException {
@@ -70,11 +65,7 @@
         long time = 0, start, stop;
         RandomHelper rh = new RandomHelper();
         for (int i=0; i<numArticles; i++){
-<<<<<<< HEAD
-            Article a = new Article(i,rh.string(),rh.ns(),rh.type(), "this much time");
-=======
             Article a = new Article(i,rh.string(titleLength),rh.ns(),rh.type(), rh.string(textMinLength, textMaxLength));
->>>>>>> 5d1a6cad
             start = System.currentTimeMillis();
             ad.save(a);
             stop = System.currentTimeMillis();
