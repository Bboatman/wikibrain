package org.wikapidia.core.dao;

import com.jolbox.bonecp.BoneCPConfig;
import com.jolbox.bonecp.BoneCPDataSource;
import org.apache.commons.io.FileUtils;
import org.junit.Test;
import org.wikapidia.core.model.Article;

import java.io.File;
import java.io.IOException;
import java.sql.Connection;
import java.sql.SQLException;
import java.util.Random;

public class Benchmark {
    private int numArticles = 500000;
    private int numLinks = 1000000;
    private int titleLength = 10;
<<<<<<< HEAD
    private int textMinLength = 30;
    private int textMaxLength = 2500;
=======
>>>>>>> 515a65e5
    boolean shouldBuildDb = true;
    boolean shouldBuildArticleDb = true;

    @Test
    public void articleBenchmark() throws IOException, SQLException {
        BoneCPDataSource ds = new BoneCPDataSource();
        System.out.println("Establishing new data source");
        ds.setJdbcUrl("jdbc:h2:~/benchmark-db");
        ds.setUsername("sa");
        ds.setPassword("");
        ArticleDao ad = new ArticleDao(ds);
        System.out.println("Data source established.");

        if (shouldBuildDb) buildDb(ds);
        if (shouldBuildArticleDb) buildArticleDb(ad);

        long time = 0, start, stop;
        Random r = new Random();
        int j;
        for (int i=0; i<50; i++){
            j=r.nextInt(numArticles);
            start=System.currentTimeMillis();
            ad.get(j);
            stop=System.currentTimeMillis();
            System.out.println("time to get by id: "+(stop-start)+"ms");
        }

        start=System.currentTimeMillis();
        ad.query("aa%");
        stop=System.currentTimeMillis();
        System.out.println("time to query by title: "+((stop-start)/1000)+"s");

        start=System.currentTimeMillis();
        ad.query(Article.NameSpace.MAIN);
        stop=System.currentTimeMillis();
        System.out.println("time to query by namespace: "+((stop-start)/1000)+"s");

        start=System.currentTimeMillis();
        ad.query("aa%",Article.NameSpace.MAIN);
        stop=System.currentTimeMillis();
        System.out.println("time to query by title and namespace: "+((stop-start)/1000)+"s");

    }


    public void buildArticleDb(ArticleDao ad) throws IOException, SQLException {
        long time = 0, start, stop;
<<<<<<< HEAD
        for (int i=0; i<numArticles; i++){
            Article a = new Article(
                    i,
                    RandomHelper.string(titleLength),
                    RandomHelper.ns(),
                    RandomHelper.type(),
                    RandomHelper.string(textMinLength, textMaxLength)
            );
=======
        RandomHelper rh = new RandomHelper();
        String bigString = rh.generateBigString();

        for (int i=0; i<numArticles; i++){
            Article a = new Article(i,rh.string(titleLength), Article.NameSpace.MAIN,rh.type(), rh.getSmallString(bigString));
>>>>>>> 515a65e5
            start = System.currentTimeMillis();
            ad.save(a);
            stop = System.currentTimeMillis();
            time += stop-start;
<<<<<<< HEAD
            if (i%100000==0) System.out.println(i);
=======
            if(i%100000 == 0) {System.out.println("" + (time/1000) + " s ;" + i + " insertions completed");}
>>>>>>> 515a65e5
        }

        System.out.println("time to insert: "+(time/60000)+" m (" + ((time/1000)/(long)numArticles) + " record/s");
    }

    public void buildDb(BoneCPDataSource ds) throws SQLException, IOException {
        System.out.println("Beginning Build DB");
        Connection conn = ds.getConnection();
        System.out.println("Got connection");
        conn.createStatement().execute(
                FileUtils.readFileToString(new File("src/main/resources/schema.sql"))
        );
        System.out.println("Connection established.");
        conn.close();
    }
}

class RandomHelper{
<<<<<<< HEAD
    static Random random = new Random();
    static final String chars="abcdefghijklmnopqrstuvwxyzABCDEFGHIJKLMNOPQRSTUVWXYZ1234567890 ";

    public static String string(int textLength){
=======
    Random random;
    String chars="abcdefghijklmnopqrstuvwxyzABCDEFGHIJKLMNOPQRSTUVWXYZ1234567890 ";
    private int textMinLength = 30;
    private int textMaxLength = 4000;

    public String generateBigString() {
        String s = "";
        for (int i = 0; i < textMaxLength; i++) {
            s += chars.charAt(random.nextInt(chars.length()));
        }
        System.out.println("The big string is generated.");
        return s;
    }

    RandomHelper(){
        random = new Random();
    }

    public String string(int textLength){
>>>>>>> 515a65e5
        String s="";
        for (int i=0; i<textLength; i++){
            s+=chars.charAt(random.nextInt(chars.length()));
        }
        return s;
    }

<<<<<<< HEAD
    public static String string(int min, int max) {
        String s = "";
        int length = random.nextInt(max);
        length += min;
        for (int i = 0; i < length; i++) {
            s += chars.charAt(random.nextInt(chars.length()));
        }
        return s;
=======
    public String getSmallString(String bigString) {
        int length = random.nextInt(textMaxLength - textMinLength);
        length += textMinLength;
        String smallString = bigString.substring(0, length);
        return smallString;
>>>>>>> 515a65e5
    }

    public static Article.NameSpace ns(){
        return Article.NameSpace.values()[random.nextInt(Article.NameSpace.values().length)];
    }

    public static Article.PageType type(){
        return Article.PageType.values()[random.nextInt(Article.PageType.values().length)];
    }
}<|MERGE_RESOLUTION|>--- conflicted
+++ resolved
@@ -16,11 +16,6 @@
     private int numArticles = 500000;
     private int numLinks = 1000000;
     private int titleLength = 10;
-<<<<<<< HEAD
-    private int textMinLength = 30;
-    private int textMaxLength = 2500;
-=======
->>>>>>> 515a65e5
     boolean shouldBuildDb = true;
     boolean shouldBuildArticleDb = true;
 
@@ -34,8 +29,8 @@
         ArticleDao ad = new ArticleDao(ds);
         System.out.println("Data source established.");
 
-        if (shouldBuildDb) buildDb(ds);
-        if (shouldBuildArticleDb) buildArticleDb(ad);
+        if (shouldBuildDb){buildDb(ds);}
+        if (shouldBuildArticleDb){buildArticleDb(ad);}
 
         long time = 0, start, stop;
         Random r = new Random();
@@ -68,31 +63,16 @@
 
     public void buildArticleDb(ArticleDao ad) throws IOException, SQLException {
         long time = 0, start, stop;
-<<<<<<< HEAD
-        for (int i=0; i<numArticles; i++){
-            Article a = new Article(
-                    i,
-                    RandomHelper.string(titleLength),
-                    RandomHelper.ns(),
-                    RandomHelper.type(),
-                    RandomHelper.string(textMinLength, textMaxLength)
-            );
-=======
         RandomHelper rh = new RandomHelper();
         String bigString = rh.generateBigString();
 
         for (int i=0; i<numArticles; i++){
             Article a = new Article(i,rh.string(titleLength), Article.NameSpace.MAIN,rh.type(), rh.getSmallString(bigString));
->>>>>>> 515a65e5
             start = System.currentTimeMillis();
             ad.save(a);
             stop = System.currentTimeMillis();
             time += stop-start;
-<<<<<<< HEAD
-            if (i%100000==0) System.out.println(i);
-=======
             if(i%100000 == 0) {System.out.println("" + (time/1000) + " s ;" + i + " insertions completed");}
->>>>>>> 515a65e5
         }
 
         System.out.println("time to insert: "+(time/60000)+" m (" + ((time/1000)/(long)numArticles) + " record/s");
@@ -111,12 +91,6 @@
 }
 
 class RandomHelper{
-<<<<<<< HEAD
-    static Random random = new Random();
-    static final String chars="abcdefghijklmnopqrstuvwxyzABCDEFGHIJKLMNOPQRSTUVWXYZ1234567890 ";
-
-    public static String string(int textLength){
-=======
     Random random;
     String chars="abcdefghijklmnopqrstuvwxyzABCDEFGHIJKLMNOPQRSTUVWXYZ1234567890 ";
     private int textMinLength = 30;
@@ -136,7 +110,6 @@
     }
 
     public String string(int textLength){
->>>>>>> 515a65e5
         String s="";
         for (int i=0; i<textLength; i++){
             s+=chars.charAt(random.nextInt(chars.length()));
@@ -144,29 +117,18 @@
         return s;
     }
 
-<<<<<<< HEAD
-    public static String string(int min, int max) {
-        String s = "";
-        int length = random.nextInt(max);
-        length += min;
-        for (int i = 0; i < length; i++) {
-            s += chars.charAt(random.nextInt(chars.length()));
-        }
-        return s;
-=======
     public String getSmallString(String bigString) {
         int length = random.nextInt(textMaxLength - textMinLength);
         length += textMinLength;
         String smallString = bigString.substring(0, length);
         return smallString;
->>>>>>> 515a65e5
     }
 
-    public static Article.NameSpace ns(){
+    public Article.NameSpace ns(){
         return Article.NameSpace.values()[random.nextInt(Article.NameSpace.values().length)];
     }
 
-    public static Article.PageType type(){
+    public Article.PageType type(){
         return Article.PageType.values()[random.nextInt(Article.PageType.values().length)];
     }
 }