DROP TABLE IF EXISTS local_page;
CREATE TABLE local_page (
  id BIGINT AUTO_INCREMENT PRIMARY KEY NOT NULL,
  lang_id SMALLINT NOT NULL,
  page_id INT NOT NULL,
  title VARCHAR(256) NOT NULL,
  page_type SMALLINT NOT NULL
);

<<<<<<< HEAD
DROP TABLE IF EXISTS local_link;
CREATE TABLE local_link (
  lang_id SMALLINT NOT NULL,
  anchor_text TEXT NOT NULL,
  source_id INT NOT NULL,
  dest_id INT NOT NULL,
  location INT NOT NULL,
  is_parseable BOOLEAN NOT NULL,
  location_type SMALLINT NOT NULL
);

DROP TABLE IF EXISTS article;
CREATE TABLE article (
  id INT PRIMARY KEY NOT NULL,
  title VARCHAR(256) NOT NULL,
  ns INT NOT NULL,
  ptype INT NOT NULL,
  text TEXT NOT NULL
);

DROP TABLE IF EXISTS link;
CREATE TABLE link (
=======
DROP TABLE IF EXISTS universal_page;
CREATE TABLE universal_page (
>>>>>>> 6ce749d0
  id BIGINT AUTO_INCREMENT PRIMARY KEY NOT NULL,
  lang_id SMALLINT NOT NULL,
  page_id INT NOT NULL,
  title VARCHAR(256) NOT NULL,
  page_type SMALLINT NOT NULL,
  univ_id INT NOT NULL
);
COMMIT;<|MERGE_RESOLUTION|>--- conflicted
+++ resolved
@@ -7,7 +7,6 @@
   page_type SMALLINT NOT NULL
 );
 
-<<<<<<< HEAD
 DROP TABLE IF EXISTS local_link;
 CREATE TABLE local_link (
   lang_id SMALLINT NOT NULL,
@@ -19,21 +18,8 @@
   location_type SMALLINT NOT NULL
 );
 
-DROP TABLE IF EXISTS article;
-CREATE TABLE article (
-  id INT PRIMARY KEY NOT NULL,
-  title VARCHAR(256) NOT NULL,
-  ns INT NOT NULL,
-  ptype INT NOT NULL,
-  text TEXT NOT NULL
-);
-
-DROP TABLE IF EXISTS link;
-CREATE TABLE link (
-=======
 DROP TABLE IF EXISTS universal_page;
 CREATE TABLE universal_page (
->>>>>>> 6ce749d0
   id BIGINT AUTO_INCREMENT PRIMARY KEY NOT NULL,
   lang_id SMALLINT NOT NULL,
   page_id INT NOT NULL,
