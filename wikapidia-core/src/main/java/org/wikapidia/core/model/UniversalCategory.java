--- conflicted
+++ resolved
@@ -10,12 +10,8 @@
  * Time: 4:37 PM
  * To change this template use File | Settings | File Templates.
  */
-<<<<<<< HEAD
-public class UniversalCategory extends UniversalPage {
-=======
 public class UniversalCategory extends UniversalPage<LocalCategory>{
     public UniversalCategory(int univId, Multimap<Language, LocalCategory> localPages) {
         super(univId, localPages);
     }
->>>>>>> 3b310e98
 }