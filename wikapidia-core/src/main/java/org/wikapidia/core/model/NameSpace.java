package org.wikapidia.core.model;

import java.util.HashMap;

/**
 * A NameSpace defines the kind Wikipidia page a given page is.
 * The NameSpace contains the NameSpace enum that specifies what namespace a given NameSpace is in.
 * This allows us to query by NameSpace or by NameSpace and filter out the distinctions.
 */
public enum NameSpace {

    ARTICLE(0), DISAMBIG(0), TALK(1),
    USER(2), USER_TALK(3),
    WIKIPEDIA(4), WIKIPEDIA_TALK(5),
    FILE(6), FILE_TALK(7),
    MEDIA_WIKI(8), MEDIA_WIKI_TALK(9),
    TEMPLATE(10), TEMPLATE_TALK(11),
    HELP(12), HELP_TALK(13),
    CATEGORY(14), CATEGORY_TALK(15),
    PORTAL(100), PORTAL_TALK(101),
    BOOK(108), BOOK_TALK(109),
    EDUCATION_PROGRAM(446), EDUCATION_PROGRAM_TALK(447),
    TIMED_TEXT(710), TIMED_TEXT_TALK(711),
    MODULE(828), MODULE_TALK(829),

    SPECIAL(-1), MEDIA(-2);

    private short value;


    private NameSpace(int value) {
        this.value = (short)value;
    }

    /**
     * Every NameSpace has a corresponding Talk-type page.
     * @return This method will let you know if a given NameSpace is a Talk-type page.
     */
    public boolean isTalk() {
        return (getValue() >= 0 && getValue()%2 == 1);
    }

    /**
     * Returns a short ID for the NameSpace.
     * The ID is determined arbitrarily by this Enum, and should not be referenced to
     * anything else. It is unrelated to NameSpace.getValue().
     * @return
     */
    public short getArbitraryId() {
        return (short) ordinal();
    }

    /**
     *
     * @return The numeric value of the NameSpace as defined by Wikipedia.
     */
    public short getValue() {
        return value;
    }

    /**
     * Returns a namespace based on the arbitrary ID determined by the getArbitraryId method
     * @param id the arbitrary ID of the namespace
     * @return the namespace
     */
    public static NameSpace getNameSpaceById(int id) {
        return NameSpace.values()[id];
    }

    /**
     * Takes in a string and returns the correspond
     * @param s
     * @return null if the string does not match a namespace
     */
    public static NameSpace getNameSpaceByName(String s){
        s=s.toUpperCase();
        for (NameSpace ns : NameSpace.values()){
            if (ns.toString().replace("_"," ").equals(s)){
                return ns;
            }
        }
        if (s.equals("")) return NameSpace.ARTICLE;
<<<<<<< HEAD
        else if(s.equals("talk")) return NameSpace.TALK;
        else if(s.equals("user")) return NameSpace.USER;
        else if(s.equals("user talk"))return NameSpace.USER_TALK;
        else if(s.equals("wikipedia")) return NameSpace.WIKIPEDIA;
        else if(s.equals("wp")) return NameSpace.WIKIPEDIA;
        else if(s.equals("project")) return NameSpace.WIKIPEDIA;
        else if(s.equals("wikipedia talk")) return NameSpace.WIKIPEDIA_TALK;
        else if(s.equals("wt")) return NameSpace.WIKIPEDIA_TALK;
        else if(s.equals("project talk")) return NameSpace.WIKIPEDIA_TALK;
        else if(s.equals("file"))return NameSpace.FILE;
        else if(s.equals("image"))return NameSpace.FILE;
        else if(s.equals("file talk"))return NameSpace.FILE_TALK;
        else if(s.equals("image talk"))return NameSpace.FILE_TALK;
        else if(s.equals("mediawiki"))return NameSpace.MEDIA_WIKI;
        else if(s.equals("mediawiki talk"))return NameSpace.MEDIA_WIKI_TALK;
        else if(s.equals("template"))return NameSpace.TEMPLATE;
        else if(s.equals("template talk"))return NameSpace.TEMPLATE_TALK;
        else if(s.equals("help"))return NameSpace.HELP;
        else if(s.equals("help talk"))return NameSpace.HELP_TALK;
        else if(s.equals("category"))return NameSpace.CATEGORY;
        else if(s.equals("category talk"))return NameSpace.CATEGORY_TALK;
        else if(s.equals("portal"))return NameSpace.PORTAL;
        else if(s.equals("portal talk"))return NameSpace.PORTAL_TALK;
        else if(s.equals("book"))return NameSpace.BOOK;
        else if(s.equals("book talk"))return NameSpace.BOOK_TALK;
        else if(s.equals("education program"))return NameSpace.EDUCATION_PROGRAM;
        else if(s.equals("education program talk"))return NameSpace.EDUCATION_PROGRAM_TALK;
        else if(s.equals("timedtext"))return NameSpace.TIMED_TEXT;
        else if(s.equals("timedtext talk"))return NameSpace.TIMED_TEXT_TALK;
        else if(s.equals("module"))return NameSpace.MODULE;
        else if(s.equals("module talk"))return NameSpace.MODULE_TALK;
        else if(s.equals("special"))return NameSpace.SPECIAL;
        else if(s.equals("media"))return NameSpace.MEDIA;
=======
        else if (s.equals("WP")) return NameSpace.WIKIPEDIA;
        else if (s.equals("WT")) return NameSpace.WIKIPEDIA_TALK;
        else if (s.equals("IMAGE")) return NameSpace.FILE;
        else if (s.equals("IMAGE TALK")) return NameSpace.FILE_TALK;
        else if (s.equals("PROJECT")) return NameSpace.WIKIPEDIA;
        else if (s.equals("PROJECT TALK")) return NameSpace.WIKIPEDIA_TALK;
>>>>>>> b8267741
        else return null;
    }

    public static boolean isNamespaceString(String s){
        return !(getNameSpaceByName(s)==null);
    }

    /**
     * Returns a namespace based on the value of that namespace defined by Wikipedia.
     * Never returns a disambiguation.
     * @param value the numeric value of the NameSpace as defined by Wikipedia
     * @return the corresponding NameSpace if it exists, else null
     */
    public static NameSpace getNameSpaceByValue(int value){
        if(value == 0) return NameSpace.ARTICLE;
        for (NameSpace v : NameSpace.values()){
            if (value == v.getValue()) {return v;}
        }
        return null;
    }
}<|MERGE_RESOLUTION|>--- conflicted
+++ resolved
@@ -80,48 +80,12 @@
             }
         }
         if (s.equals("")) return NameSpace.ARTICLE;
-<<<<<<< HEAD
-        else if(s.equals("talk")) return NameSpace.TALK;
-        else if(s.equals("user")) return NameSpace.USER;
-        else if(s.equals("user talk"))return NameSpace.USER_TALK;
-        else if(s.equals("wikipedia")) return NameSpace.WIKIPEDIA;
-        else if(s.equals("wp")) return NameSpace.WIKIPEDIA;
-        else if(s.equals("project")) return NameSpace.WIKIPEDIA;
-        else if(s.equals("wikipedia talk")) return NameSpace.WIKIPEDIA_TALK;
-        else if(s.equals("wt")) return NameSpace.WIKIPEDIA_TALK;
-        else if(s.equals("project talk")) return NameSpace.WIKIPEDIA_TALK;
-        else if(s.equals("file"))return NameSpace.FILE;
-        else if(s.equals("image"))return NameSpace.FILE;
-        else if(s.equals("file talk"))return NameSpace.FILE_TALK;
-        else if(s.equals("image talk"))return NameSpace.FILE_TALK;
-        else if(s.equals("mediawiki"))return NameSpace.MEDIA_WIKI;
-        else if(s.equals("mediawiki talk"))return NameSpace.MEDIA_WIKI_TALK;
-        else if(s.equals("template"))return NameSpace.TEMPLATE;
-        else if(s.equals("template talk"))return NameSpace.TEMPLATE_TALK;
-        else if(s.equals("help"))return NameSpace.HELP;
-        else if(s.equals("help talk"))return NameSpace.HELP_TALK;
-        else if(s.equals("category"))return NameSpace.CATEGORY;
-        else if(s.equals("category talk"))return NameSpace.CATEGORY_TALK;
-        else if(s.equals("portal"))return NameSpace.PORTAL;
-        else if(s.equals("portal talk"))return NameSpace.PORTAL_TALK;
-        else if(s.equals("book"))return NameSpace.BOOK;
-        else if(s.equals("book talk"))return NameSpace.BOOK_TALK;
-        else if(s.equals("education program"))return NameSpace.EDUCATION_PROGRAM;
-        else if(s.equals("education program talk"))return NameSpace.EDUCATION_PROGRAM_TALK;
-        else if(s.equals("timedtext"))return NameSpace.TIMED_TEXT;
-        else if(s.equals("timedtext talk"))return NameSpace.TIMED_TEXT_TALK;
-        else if(s.equals("module"))return NameSpace.MODULE;
-        else if(s.equals("module talk"))return NameSpace.MODULE_TALK;
-        else if(s.equals("special"))return NameSpace.SPECIAL;
-        else if(s.equals("media"))return NameSpace.MEDIA;
-=======
         else if (s.equals("WP")) return NameSpace.WIKIPEDIA;
         else if (s.equals("WT")) return NameSpace.WIKIPEDIA_TALK;
         else if (s.equals("IMAGE")) return NameSpace.FILE;
         else if (s.equals("IMAGE TALK")) return NameSpace.FILE_TALK;
         else if (s.equals("PROJECT")) return NameSpace.WIKIPEDIA;
         else if (s.equals("PROJECT TALK")) return NameSpace.WIKIPEDIA_TALK;
->>>>>>> b8267741
         else return null;
     }
 
