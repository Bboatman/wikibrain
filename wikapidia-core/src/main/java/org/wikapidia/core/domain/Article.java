--- conflicted
+++ resolved
@@ -1,12 +1,14 @@
 package org.wikapidia.core.domain;
 
 /**
+ * Created with IntelliJ IDEA.
+ * User: shilad
+ * Date: 6/3/13
+ * Time: 3:10 PM
+ * To change this template use File | Settings | File Templates.
  */
 public class Article {
 
-<<<<<<< HEAD
-    private int myID;
-=======
     private int pageID;
     private String title;
     private NameSpace pageNS;
@@ -71,6 +73,5 @@
     private enum PageType{
         DISAMB, REDIRECT, NORMAL
     }
->>>>>>> b2af552a
 
 }