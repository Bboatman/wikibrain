--- conflicted
+++ resolved
@@ -1,10 +1,6 @@
 package org.wikapidia.core.domain;
 
 /**
- */
-
-/**
- * This class represents a Wikipedia article and contains information about all of the components of that article.
  */
 public class Article {
 
@@ -13,18 +9,7 @@
     private NameSpace ns;
     private PageType type;
 
-<<<<<<< HEAD
-    /**
-     * This is the basic constructor for an Article that allows you to fill in all of the data manually.
-     * @param id The numeric page ID for the Article in Wikipedia.
-     * @param t The title of the Article as it appears in the Wikipedia page.
-     * @param ns The Namespace that is a way that Wikipedia catagorizes its articles by type.
-     * @param p The page type of the article (Diasambiguation, Redirect, or Normal).
-     */
-    public Article(int id, String t, NameSpace ns , PageType p)
-=======
     public Article(int id, String title, NameSpace ns , PageType type)
->>>>>>> 23b4b131
     {
         this.id = id;
         this.title = title;
@@ -32,91 +17,38 @@
         this.type = type;
     }
 
-<<<<<<< HEAD
-    /**
-     *
-     * @return The page ID number of the Article.
-     */
-    public int getPageID() {
-        return pageID;
-    }
-
-    /**
-     *
-     * @param pageID A valid integer as a page ID number for an Article.
-     */
-    public void setPageID(int pageID) {
-        this.pageID = pageID;
-=======
     public int getId() {
         return id;
     }
 
     public void setId(int id) {
         this.id = id;
->>>>>>> 23b4b131
     }
 
-    /**
-     *
-     * @return The title of the Article.
-     */
     public String getTitle() {
         return title;
     }
 
-    /**
-     *
-     * @param title A valid String as the title for an Article.
-     */
     public void setTitle(String title) {
         this.title = title;
     }
 
-<<<<<<< HEAD
-    /**
-     *
-     * @return The Namespace of the Article, representing the type of Namespace of this Article.
-     */
-    public NameSpace getPageNS() {
-        return pageNS;
-    }
-
-    /**
-     *
-     * @param pageNS A valid Namespace as defined by the NameSpace enum to represent the type of Namespace of this Article.
-     */
-    public void setPageNS(NameSpace pageNS) {
-        this.pageNS = pageNS;
-=======
     public NameSpace getNs() {
         return ns;
     }
 
     public void setNs(NameSpace ns) {
         this.ns = ns;
->>>>>>> 23b4b131
     }
 
-    /**
-     *
-     * @return If the page is a Disambiguation, Redirect, or Normal page.
-     */
     public PageType getType() {
         return type;
     }
 
-    /**
-     *
-     * @param type A valid page type as defined by the PageType enum to represent the type of page of this Article.
-     */
     public void setType(PageType type) {
         this.type = type;
     }
 
-    /**
-     * This enum represents the different types of Namespaces, used to catagorize pages, as defined by Wikipedia for the article.
-     */
     private enum NameSpace {
         MAIN, TALK,
         USER, USER_TALK,
@@ -133,9 +65,6 @@
         MODULE, MODULE_TALK
     }
 
-    /**
-     * This enum represents the three different types of page an Article can be. It can be a disambiguation, a Redirect, or a normal page.
-     */
     private enum PageType{
         DISAMB, REDIRECT, STANDARD
     }
