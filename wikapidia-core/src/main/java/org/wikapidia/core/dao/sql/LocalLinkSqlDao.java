package org.wikapidia.core.dao.sql;

import com.typesafe.config.Config;
import org.apache.commons.io.IOUtils;
import org.jooq.*;
import org.jooq.impl.DSL;
import org.wikapidia.conf.Configuration;
import org.wikapidia.conf.ConfigurationException;
import org.wikapidia.conf.Configurator;
import org.wikapidia.core.dao.*;
import org.wikapidia.core.jooq.Tables;
import org.wikapidia.core.lang.Language;
import org.wikapidia.core.model.LocalLink;

import javax.sql.DataSource;
import java.io.IOException;
import java.sql.Connection;
import java.sql.SQLException;


public class LocalLinkSqlDao extends AbstractSqlDao implements LocalLinkDao {

    public LocalLinkSqlDao (DataSource dataSource) throws DaoException {
        super(dataSource);
    }


<<<<<<< HEAD
    public DaoIterable<LocalLink> getLinks(Language language, int localId, boolean outlinks, boolean isParseable, LocalLink.LocationType locationType) throws DaoException{
=======
    public SqlDaoIterable<LocalLink> getLinks(Language language, int localId, boolean outlinks, boolean isParseable, LocalLink.LocationType locationType) throws DaoException{
>>>>>>> b2efadf5
        Connection conn = null;
        try {
            conn = ds.getConnection();
            DSLContext context = DSL.using(conn, dialect);
            TableField idField;
            if (outlinks){
                idField = Tables.LOCAL_LINK.SOURCE_ID;
            } else {
                idField = Tables.LOCAL_LINK.DEST_ID;
            }
            Cursor<Record> result = context.select()
                    .from(Tables.LOCAL_LINK)
                    .where(Tables.LOCAL_LINK.LANG_ID.equal(language.getId()))
                    .and(idField.equal(localId))
                    .and(Tables.LOCAL_LINK.IS_PARSEABLE.equal(isParseable))
                    .and(Tables.LOCAL_LINK.LOCATION_TYPE.equal((short)locationType.ordinal()))
                    .fetchLazy(getFetchSize());
            return buildLocalLinks(result, outlinks);
        } catch (SQLException e) {
            throw new DaoException(e);
        } finally {
            quietlyCloseConn(conn);
        }
    }

    @Override
<<<<<<< HEAD
    public DaoIterable<LocalLink> getLinks(Language language, int localId, boolean outlinks) throws DaoException{
=======
    public SqlDaoIterable<LocalLink> getLinks(Language language, int localId, boolean outlinks) throws DaoException{
>>>>>>> b2efadf5
        Connection conn = null;
        try {
            conn = ds.getConnection();
            DSLContext context = DSL.using(conn, dialect);
            TableField idField;
            if (outlinks){
                idField = Tables.LOCAL_LINK.SOURCE_ID;
            } else {
                idField = Tables.LOCAL_LINK.DEST_ID;
            }
            Cursor<Record> result = context.select()
                    .from(Tables.LOCAL_LINK)
                    .where(Tables.LOCAL_LINK.LANG_ID.equal(language.getId()))
                    .and(idField.equal(localId))
                    .fetchLazy(getFetchSize());
            return buildLocalLinks(result, outlinks);
        } catch (SQLException e) {
            throw new DaoException(e);
        } finally {
            quietlyCloseConn(conn);
        }
    }

    public int getNumLinks(Language language, boolean isParseable, LocalLink.LocationType locationType) throws DaoException{
        Connection conn = null;
        try {
            conn = ds.getConnection();
            DSLContext context = DSL.using(conn, dialect);
            Cursor<Record> result = context.select()
                    .from(Tables.LOCAL_LINK)
                    .where(Tables.LOCAL_LINK.LANG_ID.equal(language.getId()))
                    .and(Tables.LOCAL_LINK.IS_PARSEABLE.equal(isParseable))
                    .and(Tables.LOCAL_LINK.LOCATION_TYPE.equal((short)locationType.ordinal()))
                    .fetchLazy(getFetchSize());
            int i = 0;
            for (Record r : result){
                i++;
            }
            return i;
        } catch (SQLException e){
            throw new DaoException(e);
        } finally {
            quietlyCloseConn(conn);
        }
    }

    public void save(LocalLink localLink) throws DaoException {
        Connection conn=null;
        try {
            conn = ds.getConnection();
            DSLContext context = DSL.using(conn, dialect);
            context.insertInto(Tables.LOCAL_LINK).values(
                    localLink.getLanguage().getId(),
                    localLink.getAnchorText(),
                    localLink.getSourceId(),
                    localLink.getDestId(),
                    localLink.getLocation(),
                    localLink.isParseable(),
                    localLink.getLocType().ordinal()
            ).execute();
        } catch (SQLException e) {
            throw new DaoException(e);
        } finally {
            quietlyCloseConn(conn);
        }
    }

    public void beginLoad() throws DaoException {
        Connection conn=null;
        try {
            conn = ds.getConnection();
            conn.createStatement().execute(
                    IOUtils.toString(
                            LocalLinkSqlDao.class.getResource("/db/local-link-schema.sql")
                    ));
        } catch (IOException e) {
            throw new DaoException(e);
        } catch (SQLException e){
            throw new DaoException(e);
        } finally {
            quietlyCloseConn(conn);
        }
    }

    public void endLoad() throws DaoException {
        Connection conn = null;
        try {
            conn = ds.getConnection();
            conn.createStatement().execute(
                    IOUtils.toString(
                            LocalPageSqlDao.class.getResource("/db/local-link-indexes.sql")
                    ));
        } catch (IOException e) {
            throw new DaoException(e);
        } catch (SQLException e){
            throw new DaoException(e);
        } finally {
            quietlyCloseConn(conn);
        }
    }


<<<<<<< HEAD
    private DaoIterable<LocalLink> buildLocalLinks(Cursor<Record> result, boolean outlink){
        final boolean o = outlink;
        return new DaoIterable<LocalLink>(result,
                new DaoTransformer<LocalLink>() {
                    @Override
                    public LocalLink transform(Record r) {
                        return buildLocalLink(r, o);
                    }
                }
        );
=======
    private SqlDaoIterable<LocalLink> buildLocalLinks(Cursor<Record> result, boolean outlink){
        final boolean o = outlink;
        return new SqlDaoIterable<LocalLink>(result) {
            @Override
            public LocalLink transform(Record r) {
                return buildLocalLink(r, o);
            }
        };
>>>>>>> b2efadf5
    }

    private LocalLink buildLocalLink(Record record, boolean outlink){
        if (record == null){
            return null;
        }
        return new LocalLink(
                Language.getById(record.getValue(Tables.LOCAL_LINK.LANG_ID)),
                record.getValue(Tables.LOCAL_LINK.ANCHOR_TEXT),
                record.getValue(Tables.LOCAL_LINK.SOURCE_ID),
                record.getValue(Tables.LOCAL_LINK.DEST_ID),
                outlink,
                record.getValue(Tables.LOCAL_LINK.LOCATION),
                record.getValue(Tables.LOCAL_LINK.IS_PARSEABLE),
                LocalLink.LocationType.values()[record.getValue(Tables.LOCAL_LINK.LOCATION_TYPE)]
        );
    }

    public static class Provider extends org.wikapidia.conf.Provider<LocalLinkDao> {
        public Provider(Configurator configurator, Configuration config) throws ConfigurationException {
            super(configurator, config);
        }

        @Override
        public Class<LocalLinkDao> getType() {
            return LocalLinkDao.class;
        }

        @Override
        public String getPath() {
            return "dao.localLink";
        }

        @Override
        public LocalLinkSqlDao get(String name, Config config) throws ConfigurationException {
            if (!config.getString("type").equals("sql")) {
                return null;
            }
            try {
                return new LocalLinkSqlDao(
                        (DataSource) getConfigurator().get(
                                DataSource.class,
                                config.getString("dataSource"))
                );
            } catch (DaoException e) {
                throw new ConfigurationException(e);
            }

        }
    }
}<|MERGE_RESOLUTION|>--- conflicted
+++ resolved
@@ -25,11 +25,7 @@
     }
 
 
-<<<<<<< HEAD
-    public DaoIterable<LocalLink> getLinks(Language language, int localId, boolean outlinks, boolean isParseable, LocalLink.LocationType locationType) throws DaoException{
-=======
     public SqlDaoIterable<LocalLink> getLinks(Language language, int localId, boolean outlinks, boolean isParseable, LocalLink.LocationType locationType) throws DaoException{
->>>>>>> b2efadf5
         Connection conn = null;
         try {
             conn = ds.getConnection();
@@ -56,11 +52,7 @@
     }
 
     @Override
-<<<<<<< HEAD
-    public DaoIterable<LocalLink> getLinks(Language language, int localId, boolean outlinks) throws DaoException{
-=======
     public SqlDaoIterable<LocalLink> getLinks(Language language, int localId, boolean outlinks) throws DaoException{
->>>>>>> b2efadf5
         Connection conn = null;
         try {
             conn = ds.getConnection();
@@ -163,18 +155,6 @@
     }
 
 
-<<<<<<< HEAD
-    private DaoIterable<LocalLink> buildLocalLinks(Cursor<Record> result, boolean outlink){
-        final boolean o = outlink;
-        return new DaoIterable<LocalLink>(result,
-                new DaoTransformer<LocalLink>() {
-                    @Override
-                    public LocalLink transform(Record r) {
-                        return buildLocalLink(r, o);
-                    }
-                }
-        );
-=======
     private SqlDaoIterable<LocalLink> buildLocalLinks(Cursor<Record> result, boolean outlink){
         final boolean o = outlink;
         return new SqlDaoIterable<LocalLink>(result) {
@@ -183,7 +163,6 @@
                 return buildLocalLink(r, o);
             }
         };
->>>>>>> b2efadf5
     }
 
     private LocalLink buildLocalLink(Record record, boolean outlink){
