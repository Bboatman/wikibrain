--- conflicted
+++ resolved
@@ -1,13 +1,7 @@
 package org.wikapidia.core.dao;
 
-<<<<<<< HEAD
-/**
- */
-public class DaoTransformer {
-=======
 import org.jooq.Record;
 
 public abstract interface DaoTransformer<E> {
     public E transform(Record r);
->>>>>>> 148ca858
 }