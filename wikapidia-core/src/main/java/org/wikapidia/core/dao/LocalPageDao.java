--- conflicted
+++ resolved
@@ -11,12 +11,6 @@
 public interface LocalPageDao<T extends LocalPage> extends Loader<T> {
 
     /**
-<<<<<<< HEAD
-     * Sets if we should try to follow the redirects or not. Default is true (to following them).
-     * @param followRedirects
-     */
-    public abstract void setFollowRedirects(boolean followRedirects);
-=======
      * Returns an Iterable of LocalPages that fit the filters specified by the PageFilter.
      * Possible filters are what languages and what namespaces to search over, as well as
      * whether or not to search for redirect or disambiguation pages. Filters set to null
@@ -26,7 +20,12 @@
      * @throws DaoException if there was an error retrieving the pages
      */
     public abstract SqlDaoIterable<T> get(PageFilter pageFilter) throws DaoException;
->>>>>>> da1f9a24
+
+    /**
+     * Sets if we should try to follow the redirects or not. Default is true (to following them).
+     * @param followRedirects
+     */
+    public abstract void setFollowRedirects(boolean followRedirects);
 
     /**
      * Get a single page by its title
