--- conflicted
+++ resolved
@@ -15,13 +15,8 @@
 
     private DataSource ds;
 
-<<<<<<< HEAD
-    public ConceptDao(BoneCPDataSource dataSource){
-        bds = dataSource;
-=======
     public ConceptDao(DataSource dataSource) {
         ds = dataSource;
->>>>>>> 53f89d4a
     }
 
     public Concept get(long cId){
