--- conflicted
+++ resolved
@@ -28,10 +28,6 @@
         try{
             Connection conn = ds.getConnection();
             DSLContext context = DSL.using(conn, SQLDialect.H2);
-<<<<<<< HEAD
-            Record record = context.select().from(Tables.ARTICLE).where(Tables.ARTICLE.ID.equal(wpId)).fetchOne();
-            if (record==null){return null;}
-=======
             Record record = context.select().
                                     from(Tables.ARTICLE).
                                     where(Tables.ARTICLE.ID.equal(wpId)).
@@ -39,7 +35,6 @@
             if (record == null) {
                 return new Article(-1, "Oogalie Boogalie", Article.NameSpace.MAIN, Article.PageType.STANDARD);
             }
->>>>>>> 853892ab
             Article a = new Article(
                 record.getValue(Tables.ARTICLE.ID),
                 record.getValue(Tables.ARTICLE.TITLE),
@@ -126,10 +121,6 @@
         }
     }
 
-<<<<<<< HEAD
-    private ArrayList<Article> buildArticles(Result<Record> result){
-        ArrayList<Article> articles=null;
-=======
     public int getDatabaseSize() {
         try{
             Connection conn = ds.getConnection();
@@ -148,7 +139,6 @@
 
     private ArrayList<Article> buildArticles(Result<Record> result){
         ArrayList<Article> articles = new ArrayList<Article>();
->>>>>>> 853892ab
         for (Record record: result){
             Article a = new Article(
                     record.getValue(Tables.ARTICLE.ID),
