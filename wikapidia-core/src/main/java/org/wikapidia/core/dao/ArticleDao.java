--- conflicted
+++ resolved
@@ -29,13 +29,7 @@
             Connection conn = ds.getConnection();
             DSLContext context = DSL.using(conn, SQLDialect.H2);
             Record record = context.select().from(Tables.ARTICLE).where(Tables.ARTICLE.ID.equal(wpId)).fetchOne();
-<<<<<<< HEAD
-            if (record==null){return new Article(1,"a",Article.NameSpace.MAIN,Article.PageType.STANDARD);}
-=======
-            if (record == null) {
-                return null;
-            }
->>>>>>> e33c0fb4
+            if (record==null){return null;}
             Article a = new Article(
                 record.getValue(Tables.ARTICLE.ID),
                 record.getValue(Tables.ARTICLE.TITLE),
@@ -111,10 +105,7 @@
     }
 
     private ArrayList<Article> buildArticles(Result<Record> result){
-        if (result == null) {
-            return null;
-        }
-        ArrayList<Article> articles = null;
+        ArrayList<Article> articles=null;
         for (Record record: result){
             Article a = new Article(
                     record.getValue(Tables.ARTICLE.ID),
