package org.wikapidia.core.dao;


import org.wikapidia.core.lang.Language;
import org.wikapidia.core.model.LocalLink;

public interface LocalLinkDao extends Loader<LocalLink> {
    /**
     * get all the links on a page matching criteria
     * @param language
     * @param localId
     * @param outlinks true for outlinks, false for inlinks
     * @param isParseable
     * @param locationType
     * @return
     * @throws DaoException
     */
<<<<<<< HEAD
    public DaoIterable<LocalLink> getLinks(Language language, int localId, boolean
=======
    public SqlDaoIterable<LocalLink> getLinks(Language language, int localId, boolean
>>>>>>> b2efadf5
            outlinks, boolean isParseable, LocalLink.LocationType locationType)
            throws DaoException;

    /**
     * get all inlinks or outlinks for a page
     * @param language
     * @param localId
     * @param outlinks true for outlinks, false for inlinks
     * @return
     * @throws DaoException
     */
<<<<<<< HEAD
    public DaoIterable<LocalLink> getLinks(Language language, int localId, boolean
=======
    public SqlDaoIterable<LocalLink> getLinks(Language language, int localId, boolean
>>>>>>> b2efadf5
            outlinks) throws DaoException;


    /**
     * Retrieve the number of links in a language meeting given criteria
     * @param language
     * @param isParseable
     * @param locationType
     * @return
     * @throws DaoException
     */
    public int getNumLinks (Language language, boolean isParseable,
            LocalLink.LocationType locationType) throws DaoException;
}<|MERGE_RESOLUTION|>--- conflicted
+++ resolved
@@ -15,11 +15,7 @@
      * @return
      * @throws DaoException
      */
-<<<<<<< HEAD
-    public DaoIterable<LocalLink> getLinks(Language language, int localId, boolean
-=======
     public SqlDaoIterable<LocalLink> getLinks(Language language, int localId, boolean
->>>>>>> b2efadf5
             outlinks, boolean isParseable, LocalLink.LocationType locationType)
             throws DaoException;
 
@@ -31,11 +27,7 @@
      * @return
      * @throws DaoException
      */
-<<<<<<< HEAD
-    public DaoIterable<LocalLink> getLinks(Language language, int localId, boolean
-=======
     public SqlDaoIterable<LocalLink> getLinks(Language language, int localId, boolean
->>>>>>> b2efadf5
             outlinks) throws DaoException;
 
 
