--- conflicted
+++ resolved
@@ -38,22 +38,7 @@
      * @return
      * @throws DaoException
      */
-<<<<<<< HEAD
-    public SqlDaoIterable<LocalLink> getLinks(Language language, int localId, boolean
-            outlinks) throws DaoException;
-
-    /**
-     * Get all links in a language
-     * @param language
-     * @param outlinks resolve as inlinks or as outlinks
-     * @return
-     * @throws DaoException
-     */
-    public SqlDaoIterable<LocalLink> getLinks(Language language, boolean outlinks) throws DaoException;
-
-=======
     public abstract SqlDaoIterable<LocalLink> getLinks(Language language, int localId, boolean outlinks) throws DaoException;
->>>>>>> b6cba077
 
     /**
      * Retrieve the number of links in a language meeting given criteria
@@ -63,24 +48,5 @@
      * @return
      * @throws DaoException
      */
-<<<<<<< HEAD
-    public int getNumLinks (Language language, boolean isParseable,
-            LocalLink.LocationType locationType) throws DaoException;
-
-    /**
-     *  Updates based on Source ID, Lang ID and Location.
-     * @param link
-     * @throws DaoException
-     */
-    public void update(LocalLink link) throws DaoException;
-
-    /**
-     * Removes based on Source ID, Lang ID and Location.
-     * @param link
-     * @throws DaoException
-     */
-    public void remove(LocalLink link) throws DaoException;
-=======
     public abstract int getNumLinks (Language language, boolean isParseable, LocalLink.LocationType locationType) throws DaoException;
->>>>>>> b6cba077
 }