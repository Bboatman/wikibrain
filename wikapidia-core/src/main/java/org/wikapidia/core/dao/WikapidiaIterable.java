--- conflicted
+++ resolved
@@ -6,11 +6,6 @@
 import java.lang.UnsupportedOperationException;
 import java.util.Iterator;
 
-<<<<<<< HEAD
-/**
- */
-=======
->>>>>>> 998c6b47
 public class WikapidiaIterable<E> implements Iterable<E> {
     Cursor<Record> result;
     DaoTransformer<E> func;
