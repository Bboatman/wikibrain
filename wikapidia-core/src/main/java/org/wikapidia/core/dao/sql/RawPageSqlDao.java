--- conflicted
+++ resolved
@@ -147,11 +147,7 @@
         }
     }
 
-<<<<<<< HEAD
-    public DaoIterable<RawPage> allRawPages() throws DaoException {
-=======
     public SqlDaoIterable<RawPage> allRawPages() throws DaoException {
->>>>>>> b2efadf5
         Connection conn = null;
         try {
             conn = ds.getConnection();
@@ -159,17 +155,6 @@
             TableField idField;
             Cursor<Record> result = context.select()
                     .from(Tables.RAW_PAGE)
-<<<<<<< HEAD
-                    .fetchLazy();
-            return  new DaoIterable<RawPage>(result,
-                    new DaoTransformer<RawPage>() {
-                        @Override
-                        public RawPage transform(Record r) {
-                             return buildRawPage(r);
-                        }
-                    }
-            );
-=======
                     .fetchLazy(getFetchSize());
             return new SqlDaoIterable<RawPage>(result) {
                 @Override
@@ -177,7 +162,6 @@
                      return buildRawPage(r);
                 }
             };
->>>>>>> b2efadf5
         } catch (SQLException e) {
             throw new DaoException(e);
         }
