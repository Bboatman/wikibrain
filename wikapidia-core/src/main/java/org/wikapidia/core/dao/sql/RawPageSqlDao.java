package org.wikapidia.core.dao.sql;

import com.typesafe.config.Config;
import org.apache.commons.io.IOUtils;
import org.jooq.Cursor;
import org.jooq.DSLContext;
import org.jooq.Record;
import org.jooq.TableField;
import org.jooq.impl.DSL;
import org.wikapidia.conf.Configuration;
import org.wikapidia.conf.ConfigurationException;
import org.wikapidia.conf.Configurator;
import org.wikapidia.core.dao.*;
import org.wikapidia.core.jooq.Tables;
import org.wikapidia.core.lang.Language;
import org.wikapidia.core.model.LocalPage;
import org.wikapidia.core.model.NameSpace;
import org.wikapidia.core.model.RawPage;

import javax.sql.DataSource;
import java.io.IOException;
import java.sql.Connection;
import java.sql.SQLException;
import java.sql.Timestamp;
import java.util.Date;

/**
 * Retrieves and stores page text.
 * Wraps a LocalPageDao to build a full RawPage.
 */
public class RawPageSqlDao extends AbstractSqlDao implements RawPageDao {

    public RawPageSqlDao(DataSource dataSource) throws DaoException {
        super(dataSource);
    }

    @Override
    public void beginLoad() throws DaoException {
        Connection conn=null;
        try {
            conn = ds.getConnection();
            conn.createStatement().execute(
                    IOUtils.toString(
                            RawPageSqlDao.class.getResource("/db/raw-page-schema.sql")
                    ));
        } catch (IOException e) {
            throw new DaoException(e);
        } catch (SQLException e){
            throw new DaoException(e);
        } finally {
            quietlyCloseConn(conn);
        }
    }

    @Override
    public void save(RawPage page) throws DaoException {
        Connection conn = null;
        try {
            conn = ds.getConnection();
            DSLContext context = DSL.using(conn, dialect);
            context.insertInto(Tables.RAW_PAGE).values(
                    page.getLang().getId(),
                    page.getPageId(),
                    page.getRevisionId(),
                    page.getBody(),
                    page.getTitle(),
                    page.getLastEdit(),
                    page.getNamespace().getArbitraryId(),
                    page.isRedirect(),
                    page.isDisambig(),
                    page.getRedirectTitle()
            ).execute();
        } catch (SQLException e) {
            throw new DaoException(e);
        } finally {
            quietlyCloseConn(conn);
        }
    }

    @Override
    public void endLoad() throws DaoException {
        Connection conn = null;
        try {
            conn = ds.getConnection();
            conn.createStatement().execute(
                    IOUtils.toString(
                            RawPageSqlDao.class.getResource("/db/raw-page-indexes.sql")
                    ));
        } catch (IOException e) {
            throw new DaoException(e);
        } catch (SQLException e){
            throw new DaoException(e);
        } finally {
            quietlyCloseConn(conn);
        }
    }

    private RawPage buildRawPage(Record record){
        Timestamp timestamp = record.getValue(Tables.RAW_PAGE.LASTEDIT);
        return new RawPage(record.getValue(Tables.RAW_PAGE.PAGE_ID),
                record.getValue(Tables.RAW_PAGE.REVISION_ID),
                record.getValue(Tables.RAW_PAGE.TITLE),
                record.getValue(Tables.RAW_PAGE.BODY),
                new Date(timestamp.getTime()),
                Language.getById(record.getValue(Tables.RAW_PAGE.LANG_ID)),
                NameSpace.getNameSpaceById(record.getValue(Tables.RAW_PAGE.NAME_SPACE)),
                record.getValue(Tables.RAW_PAGE.IS_REDIRECT),
                record.getValue(Tables.RAW_PAGE.IS_DISAMBIG),
                record.getValue(Tables.RAW_PAGE.REDIRECT_TITLE)
        );
    }

    @Override
    public RawPage get(Language language, int rawLocalPageId) throws DaoException {
        Connection conn = null;
        try {
            conn = ds.getConnection();
            DSLContext context = DSL.using(conn, dialect);
            return buildRawPage(context.
                    select().
                    from(Tables.RAW_PAGE).
                    where(Tables.RAW_PAGE.PAGE_ID.eq(rawLocalPageId)).
                    and(Tables.RAW_PAGE.LANG_ID.eq(language.getId())).
                    fetchOne());
        } catch (SQLException e) {
            throw new DaoException(e);
        } finally {
            quietlyCloseConn(conn);
        }
    }

    @Override
    public String getBody(Language language, int rawLocalPageId) throws DaoException {
        Connection conn = null;
        try {
            conn = ds.getConnection();
            DSLContext context = DSL.using(conn, dialect);
            return context.
                select().
                from(Tables.RAW_PAGE).
                where(Tables.RAW_PAGE.PAGE_ID.eq(rawLocalPageId)).
                and(Tables.RAW_PAGE.LANG_ID.eq(language.getId())).
                fetchOne().
                getValue(Tables.RAW_PAGE.BODY);
        } catch (SQLException e) {
            throw new DaoException(e);
        } finally {
            quietlyCloseConn(conn);
        }
    }

    public SqlDaoIterable<RawPage> allRawPages() throws DaoException {
        Connection conn = null;
        try {
            conn = ds.getConnection();
            DSLContext context =  DSL.using(conn, dialect);
            TableField idField;
            Cursor<Record> result = context.select()
                    .from(Tables.RAW_PAGE)
                    .fetchLazy(getFetchSize());
            return new SqlDaoIterable<RawPage>(result) {
                @Override
                public RawPage transform(Record r) {
                     return buildRawPage(r);
                }
            };
        } catch (SQLException e) {
            throw new DaoException(e);
        }
    }

<<<<<<< HEAD
    public WikapidiaIterable<RawPage> getAllRedirects(Language language) throws DaoException{
=======
    public SqlDaoIterable<RawPage> getAllRedirects(Language language) throws DaoException{
>>>>>>> 7ea1d093
        Connection conn = null;
        try {
            conn = ds.getConnection();
            DSLContext context = DSL.using(conn, dialect);
            Cursor<Record> result = context.select().
                    from(Tables.RAW_PAGE).
                    where(Tables.RAW_PAGE.LANG_ID.eq(language.getId())).
                    and(Tables.RAW_PAGE.IS_REDIRECT.equal(true)).
                    fetchLazy();
<<<<<<< HEAD
            return  new WikapidiaIterable<RawPage>(result,
                    new DaoTransformer<RawPage>() {
                        @Override
                        public RawPage transform(Record r) {
                            return buildRawPage(r);
                        }
                    } );
=======
            return new SqlDaoIterable<RawPage>(result) {
                @Override
                public RawPage transform(Record r) {
                    return buildRawPage(r);
                }
            };
>>>>>>> 7ea1d093
        } catch (SQLException e) {
            throw new DaoException(e);
        } finally {
            quietlyCloseConn(conn);
        }
    }

    public static class Provider extends org.wikapidia.conf.Provider<RawPageDao> {
        public Provider(Configurator configurator, Configuration config) throws ConfigurationException {
            super(configurator, config);
        }

        @Override
        public Class<RawPageDao> getType() {
            return RawPageDao.class;
        }

        @Override
        public String getPath() {
            return "dao.rawPage";
        }

        @Override
        public RawPageDao get(String name, Config config) throws ConfigurationException {
            if (!config.getString("type").equals("sql")) {
                return null;
            }
            try {
                return new RawPageSqlDao(
                        getConfigurator().get(
                                DataSource.class,
                                config.getString("dataSource"))
                        );
            } catch (DaoException e) {
                throw new ConfigurationException(e);
            }
        }
    }
}<|MERGE_RESOLUTION|>--- conflicted
+++ resolved
@@ -169,11 +169,7 @@
         }
     }
 
-<<<<<<< HEAD
-    public WikapidiaIterable<RawPage> getAllRedirects(Language language) throws DaoException{
-=======
     public SqlDaoIterable<RawPage> getAllRedirects(Language language) throws DaoException{
->>>>>>> 7ea1d093
         Connection conn = null;
         try {
             conn = ds.getConnection();
@@ -183,22 +179,12 @@
                     where(Tables.RAW_PAGE.LANG_ID.eq(language.getId())).
                     and(Tables.RAW_PAGE.IS_REDIRECT.equal(true)).
                     fetchLazy();
-<<<<<<< HEAD
-            return  new WikapidiaIterable<RawPage>(result,
-                    new DaoTransformer<RawPage>() {
-                        @Override
-                        public RawPage transform(Record r) {
-                            return buildRawPage(r);
-                        }
-                    } );
-=======
             return new SqlDaoIterable<RawPage>(result) {
                 @Override
                 public RawPage transform(Record r) {
                     return buildRawPage(r);
                 }
             };
->>>>>>> 7ea1d093
         } catch (SQLException e) {
             throw new DaoException(e);
         } finally {
