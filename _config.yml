--- conflicted
+++ resolved
@@ -1,14 +1,5 @@
 markdown: redcarpet
 redcarpet:
   extensions: ["no_intra_emphasis", "fenced_code_blocks", "autolink", "tables", "with_toc_data"]
-baseurl : /wikibrain
-<<<<<<< HEAD
-wbversion : "0.1.0"
-=======
-defaults:
-  -
-    scope:
-      path: "" # empty string for all files
-    values:
-      latestversion: 0.1.0
->>>>>>> 83b1f224
+baseurl : /wikibrain                     
+wbversion : "0.1.0"