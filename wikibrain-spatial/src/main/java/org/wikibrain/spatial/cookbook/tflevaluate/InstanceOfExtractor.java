package org.wikibrain.spatial.cookbook.tflevaluate;

import com.sun.org.apache.bcel.internal.generic.LAND;
import com.vividsolutions.jts.geom.*;
import com.vividsolutions.jts.geom.impl.CoordinateArraySequence;
import org.geotools.referencing.GeodeticCalculator;
import org.wikibrain.conf.ConfigurationException;
import org.wikibrain.conf.Configurator;
import org.wikibrain.core.cmd.Env;
import org.wikibrain.core.cmd.EnvBuilder;
import org.wikibrain.core.dao.Dao;
import org.wikibrain.core.dao.DaoException;
import org.wikibrain.core.dao.LocalPageDao;
import org.wikibrain.core.dao.UniversalPageDao;
//import org.wikibrain.core.jooq.tables.WikidataEntityLabels;
import org.wikibrain.core.lang.Language;
import org.wikibrain.core.model.LocalPage;
import org.wikibrain.core.model.UniversalPage;
import org.wikibrain.spatial.core.dao.SpatialDataDao;
import org.wikibrain.wikidata.LocalWikidataStatement;
import org.wikibrain.wikidata.WikidataDao;
import org.wikibrain.wikidata.WikidataEntity;
import org.wikibrain.wikidata.WikidataStatement;

import java.io.*;
import java.util.*;
import java.util.logging.Level;
import java.util.logging.Logger;

/**
 *
 */
public class InstanceOfExtractor {

    private static int WIKIDATA_CONCEPTS = 1;
    public static int COUNTRY = 0 , STATE = 1 , CITY = 2 , NATURAL = 3 , WEIRD = 4 , LANDMARK = 5;
    public static int MAX = 6;
    private Set<String>[] scaleKeywords = new Set[MAX];
    private Set<Integer>[] scaleIds = new Set[MAX];
    private String[] fileNames = {"country.txt", "state.txt", "city.txt", "natural.txt", "weird.txt", "landmark.txt"};
    private SpatialDataDao sdDao;
    private UniversalPageDao upDao ;
    private LocalPageDao lDao ;
    private WikidataDao wdao ;
    private static final boolean DEBUG = true;
<<<<<<< HEAD
    private static final Language CUR_LANG = Language.EN;
    private Map<Integer,Set<Integer>> countryToStateMap;
=======
    private static final Language CUR_LANG = Language.SIMPLE;
>>>>>>> 8f8c557f

    private static final Logger LOG = Logger.getLogger(InstanceOfExtractor.class.getName());


    public InstanceOfExtractor(Configurator c) throws ConfigurationException{
        this(c.get(SpatialDataDao.class),c.get(UniversalPageDao.class),c.get(LocalPageDao.class),c.get(WikidataDao.class));
    }

    public InstanceOfExtractor(SpatialDataDao sDao, UniversalPageDao uDao, LocalPageDao lDao, WikidataDao wDao) {
        sdDao = sDao;
        upDao = uDao;
        this.lDao = lDao;
        wdao = wDao;
        try {
            countryToStateMap = loadHierarchicalData();
        }catch(DaoException e){
            countryToStateMap = new HashMap<Integer, Set<Integer>>();
            System.out.println("Could not load country/state gadm info");
        }
    }


    public static void main (String[] args) {
        Env env = null;
        InstanceOfExtractor ioe = null;
        try{
            env = EnvBuilder.envFromArgs(args);
<<<<<<< HEAD
            ioe = new InstanceOfExtractor(env.getConfigurator());
//            ioe.loadScaleKeywords();
//            ioe.loadScaleIds(new File("scaleIds.txt"));
//            ioe.generateScaleId();
=======
            ioe = new InstanceOfExtractor(env);
            ioe.loadScaleKeywords();
//            ioe.loadScaleIds();
            ioe.generateScaleId();
>>>>>>> 8f8c557f
            // print out concepts in relevant category
            ioe.printScale(CITY);
//            ioe.generateRecallTest(150);
//            ioe.printScaleId(CITY);

//            Set<String> set = ioe.extractInstanceOfList();
//            int count = 0;
//            for (String s: set){
//                System.out.println(s);
//                count++;
//                if (count%10000==0){
//                    System.out.println("============================ "+count+" ================================");
//                }
//            }

//        }catch(DaoException e){
//            System.out.println(e);
        }catch(ConfigurationException e){
            System.out.println(e);
        }catch(IOException e){
            System.out.println(e);
        }

    }

    /**
     * Generate a map from countries(' conceptIds) to their states
     *
     * @return
     * @throws DaoException
     */
    public Map<Integer,Set<Integer>> loadHierarchicalData() throws DaoException{

        // Get all known country geometries
        Map<Integer, Geometry> countries = sdDao.getAllGeometriesInLayer("gadm0", "earth");
        LOG.log(Level.INFO, String.format("Found %d total countries, now loading countries", countries.size()));

        // Get all known state geometries
        Map<Integer, Geometry> states = sdDao.getAllGeometriesInLayer("gadm1", "earth");
        LOG.log(Level.INFO, String.format("Found %d total states, now loading geometries", states.size()));

        // Map of countries to states
        Map<Integer,Set<Integer>> countryStateMap = new HashMap<Integer,Set<Integer>>();

        // Loop over countries and states to generate this map
        for (int countryId: countries.keySet()){
            countryStateMap.put(countryId,new HashSet<Integer>());
            for (int stateId: states.keySet()){
                if (countries.get(countryId).contains(states.get(stateId))){
                    countryStateMap.get(countryId).add(stateId);
                }
            }
            System.out.println("Country "+countryId+" has states "+countryStateMap.get(countryId));
        }

        // return the map
        return countryStateMap;
    }


    /**
     * Creates a set of titles of all spatial concepts in Wikipedia
     * (that are associated with the language downloaded, known as CUR_LANG)
     *
     * @throws DaoException
     */
    public Set<String> extractInstanceOfList() throws DaoException {

        // Get all known concept geometries
        Map<Integer, Geometry> geometries = sdDao.getAllGeometriesInLayer("wikidata", "earth");
        LOG.log(Level.INFO, String.format("Found %d total geometries, now loading geometries", geometries.size()));

        // set of ids that belong to spatial descriptors ("instance of" labels)
        HashSet<Integer> set = new HashSet<Integer>();
        // set of titles of those pages
        HashSet<String> titleSet = new HashSet<String>();
        // used to print intermediate counts when DEBUG is true
        int count = 0;

        // loop over known concept geometries
        for (Integer conceptId : geometries.keySet()){

            // use getItem because getLocalStatements returns nullpointerexception and getStatements returns empty
            List<WikidataStatement> list = wdao.getItem(conceptId).getStatements();

            // print intermediate counts when DEBUG is true
            count++;
            if (DEBUG&&count%10000==0){
                LOG.log(Level.INFO,"++++++++++++++++++++++++++++++++++ "+count+" ++++++++++++++++++++++++++++++++");
            }

            // loop over Wikidata statements associated with a concept
            for (WikidataStatement st: list){

                // if property is not null and the property id corresponds to "instance of"
                if (st.getProperty() != null && st.getProperty().getId()==31 ){

                    // get id of "instance of" label
                    int id=0;
                    try {
                        id = st.getValue().getIntValue();
                    }catch (NullPointerException e){
                        System.out.println("Null pointer exception for "+conceptId);
                        continue;
                    }

                    // add that id to our set of "instance of" label ids
                    set.add(id);

                    //some concept local pages are missing
                    try {
                        UniversalPage concept2 = upDao.getById(id, WIKIDATA_CONCEPTS);
                        LocalPage page = lDao.getById(CUR_LANG, concept2.getLocalId(CUR_LANG));
                        titleSet.add(page.getTitle().toString());

                    } catch(Exception e){
                        // this sometimes works to get a label title even when there is not an associated local page
                        if (wdao.getItem(id).getLabels().get(Language.EN)!= null){
                            titleSet.add(wdao.getItem(id).getLabels().get(Language.EN).toString());
                         } else if (wdao.getItem(id).getLabels().get(Language.SIMPLE)!= null){
                            titleSet.add(wdao.getItem(id).getLabels().get(Language.SIMPLE).toString());
                        }
                    }
                }
            }
        }
        return titleSet;
    }

    /**
     * This loads in scale keywords so that other methods can
     * use them to decide in which scale to classify a spatial concept.
     * The scale keywords are in plain text files, one keyword per line.
     * The filenames are pre-defined.
     *
     * @throws FileNotFoundException
     */
    public void loadScaleKeywords() throws FileNotFoundException{
        for (int i = 0; i<MAX; i++) {
            scaleKeywords[i] = new HashSet<String>();
            Scanner scanner = new Scanner(new File(fileNames[i]));
            while (scanner.hasNextLine()) {
                scaleKeywords[i].add(scanner.nextLine());
            }
        }
    }

    /**
     * This loads an array of sets where each element in the arrray
     * is a set of concept ids associated with a given scale.
     *
     */
    public void loadScaleIds(){

        try {
            FileInputStream fis = new FileInputStream(new File("scaleId"+CUR_LANG+".txt"));
            ObjectInputStream ois = new ObjectInputStream(fis);
            scaleIds = (Set[]) ois.readObject();
            ois.close();

        } catch (IOException e) {
            System.out.println("file not found");
        } catch (ClassNotFoundException e){
            System.out.println("object in file was wrong class");
        }
    }

    /**
     * Separate concept ids by scale and save into a file.
     *
     * @throws DaoException Could happen when trying to access pages or spatial information
     * @throws IOException Could happen when trying to write the generated ids to their file
     */
    public void generateScaleId() throws DaoException,IOException{

        // Get all known concept geometries
        Map<Integer, Geometry> geometries = sdDao.getAllGeometriesInLayer("wikidata", "earth");
        LOG.log(Level.INFO, String.format("Found %d total geometries, now loading geometries", geometries.size()));

        // initiate scale sets
        for (int i=0; i<MAX; i++   ){
            scaleIds[i] = new HashSet<Integer>();
        }

        // counter print, for debug updates
        int count = 0;

        for (Integer conceptId : geometries.keySet()){
            UniversalPage concept = upDao.getById(conceptId, WIKIDATA_CONCEPTS);
            LocalPage lpage = lDao.getById(CUR_LANG,concept.getLocalId(CUR_LANG));

            // counter print
            if (DEBUG && count%10000 == 0){
                LOG.log(Level.INFO, "++++++++++++++++++++++++++++++++++ " + count + " ++++++++++++++++++++++++++++++++");
            }
            count++;

            // use getItem because getLocalStatements returns nullpointerexception and getStatements returns empty
            List<WikidataStatement> list = wdao.getItem(conceptId).getStatements();

            // break for loop after first proper "instance of" label found for this conceptId
            boolean found = false;

            // loop over this conceptId's statements
            for (WikidataStatement st: list){

                //simple English misses some concept local pages
                if (st.getProperty() != null && st.getProperty().getId()==31 ){
                    // the id belongs to the "instance of" label
                    int id = st.getValue().getIntValue();
                    try {
                        // universal id corresponding to "instance of" label
                        UniversalPage concept2 = upDao.getById(id, WIKIDATA_CONCEPTS);
                        // local page ditto
                        LocalPage page = lDao.getById(CUR_LANG, concept2.getLocalId(CUR_LANG));

                        // check if there's a spatial keyword in this instance-of label title
                        if (findMatch(conceptId, page.getTitle().toString())){
                            found = true;
                            break;
                        }

                    } catch(NullPointerException e){
                        // try to check title in alternate manner because sometimes can't find local page
                        if (wdao.getItem(id).getLabels().get(Language.EN)!= null){
                            if (findMatch(conceptId, wdao.getItem(id).getLabels().get(Language.EN).toString())){
                                found = true;
                                break;
                            }
                        } else if (wdao.getItem(id).getLabels().get(Language.SIMPLE)!= null) {
                            if (findMatch(conceptId, wdao.getItem(id).getLabels().get(Language.SIMPLE).toString())) {
                                found = true;
                                break;
                            }
                        }
                    }
                }
            }

            // if didn't find a valid keyword in any of the instance-of descriptions of this concept,
            // do work-arounds
            if (!found) {
                // counties get special special treatment
                if (lpage.getTitle().toString().toLowerCase().contains("county,")){
                    scaleIds[CITY].add(conceptId);
                }
                // assume others with commas are cities
                else if (lpage.getTitle().toString().contains(",")) {
                    scaleIds[CITY].add(conceptId);
                }
                // assume everything else is a landmark
                else {
                    scaleIds[LANDMARK].add(conceptId);
                }
            }
        }

        // write scale ids out to a file
        FileOutputStream fos = new FileOutputStream("scaleIds"+CUR_LANG+".txt");
        ObjectOutputStream oos = new ObjectOutputStream(fos);
        oos.writeObject(scaleIds);
        oos.close();
    }

    /**
     * Check if there is a match between the instance-of label and one of the scale keywords.
     * If yes, add it to the appropriate set.
     *
     * @param id The id of the concept
     * @param instanceOfLabel The label of an instance-of property associated with that concept
     * @return Whether or not the id was placed into a scale set
     */
    private boolean findMatch(int id, String instanceOfLabel){
        // pre-process the string
        instanceOfLabel = instanceOfLabel.toLowerCase();
        if (instanceOfLabel.endsWith(" (simple)")) {
            instanceOfLabel = instanceOfLabel.substring(0, instanceOfLabel.length() - 9);
        }
        if (instanceOfLabel.endsWith(",")) {
            instanceOfLabel = instanceOfLabel.substring(0, instanceOfLabel.length() - 1);
        }

        // check for a match
        for (int i=0; i<MAX; i++) {
            if (match(scaleKeywords[i], instanceOfLabel)) {
                scaleIds[i].add(id);
                return true;
            }
        }

        // if no match found, return false
        return false;
    }

    /**
     * Check if the pageTitle, or any of its constituent words (space-delimited) are in the given keyword set
     *
     * @param scaleKeyword
     * @param pageTitle
     * @return Whether or not a match was found with the given keyword set
     */
    private boolean match(Set<String> scaleKeyword, String pageTitle){
        // look for full string in the keyword set
        if (scaleKeyword.contains(pageTitle)) {
            return true;
        }
        // if not there, look for part strings
        else{
            String[] tokens = pageTitle.split(" ");
            for (String s: tokens){
                if (scaleKeyword.contains(s)) {
                    return true;
                }
            }
        }
        // if still nothing found, return false
        return false;
    }

    /**
     * Get the scale associated with a concept id, if any. If none found, returns -1
     *
     * @param id A concept id
     * @return The scale associated with it (from one of the final ints)
     */
    public int getScale(int id){
        for (int i=0; i<MAX; i++){
            if (scaleIds[i].contains(id)){
                return i;
            }
        }
        return -1;
    }

    /**
     * Prints names of all concepts in a given scale
     *
     * @param scaleId One of the final ints
     * @throws DaoException
     */
    public void printScale( int scaleId) throws DaoException{
        for (Integer conceptId : scaleIds[scaleId]){
            UniversalPage concept = upDao.getById(conceptId, WIKIDATA_CONCEPTS);
            LocalPage lpage = lDao.getById(CUR_LANG,concept.getLocalId(CUR_LANG));
            System.out.println(lpage.getTitle().toString());
        }
        System.out.println(scaleIds[scaleId].size());
    }

    /**
     * Prints ids of all concepts in a given scale
     *
     * @param scaleId
     * @throws DaoException
     */
    public void printScaleId( int scaleId) throws DaoException{
        for (Integer conceptId : scaleIds[scaleId]){
            System.out.println(conceptId);
        }
    }

    /**
     * Provides the specified number of concept ids from the given scale set,
     * so that one can check what percentage of them have been placed correctly.
     *
     * @param scaleId
     * @param size
     */
    public void generatePrecisionCalculation(int scaleId, int size)  {
        List<Integer> list = new ArrayList<Integer>();
        list.addAll(scaleIds[scaleId]);
        Collections.shuffle(list);
        for (int i = 0; i<size; i++){
            System.out.println(i + ". " + list.get(i));
        }
    }

    /**
     * Get the set of concepts ids associated with a given scale.
     *
     * @param id
     * @return
     */
    public Set<Integer> getScaleIdSet(int id){
        return scaleIds[id];
    }

    /**
     * Provides the specified number of spatial concepts. To perform a recall test,
     * manually choose the first some number of them that are in the scale you are interested in,
     * and then see how many of these ids were placed in the correct scale set.
     *
     * @param size
     * @throws DaoException
     */
    public void generateRecallTest(int size) throws  DaoException {
        Map<Integer, Geometry> geometries = sdDao.getAllGeometriesInLayer("wikidata", "earth");
        LOG.log(Level.INFO, String.format("Found %d total geometries, now loading geometries", geometries.size()));

        List<Integer> list = new ArrayList<Integer>();
        list.addAll(geometries.keySet());
        Collections.shuffle(list);
        for (int i = 0; i< size; i++){
            System.out.println(i+". "+list.get(i));
        }
    }
}<|MERGE_RESOLUTION|>--- conflicted
+++ resolved
@@ -43,12 +43,8 @@
     private LocalPageDao lDao ;
     private WikidataDao wdao ;
     private static final boolean DEBUG = true;
-<<<<<<< HEAD
     private static final Language CUR_LANG = Language.EN;
     private Map<Integer,Set<Integer>> countryToStateMap;
-=======
-    private static final Language CUR_LANG = Language.SIMPLE;
->>>>>>> 8f8c557f
 
     private static final Logger LOG = Logger.getLogger(InstanceOfExtractor.class.getName());
 
@@ -76,19 +72,13 @@
         InstanceOfExtractor ioe = null;
         try{
             env = EnvBuilder.envFromArgs(args);
-<<<<<<< HEAD
             ioe = new InstanceOfExtractor(env.getConfigurator());
 //            ioe.loadScaleKeywords();
 //            ioe.loadScaleIds(new File("scaleIds.txt"));
 //            ioe.generateScaleId();
-=======
-            ioe = new InstanceOfExtractor(env);
-            ioe.loadScaleKeywords();
-//            ioe.loadScaleIds();
-            ioe.generateScaleId();
->>>>>>> 8f8c557f
+
             // print out concepts in relevant category
-            ioe.printScale(CITY);
+//            ioe.printScale(CITY);
 //            ioe.generateRecallTest(150);
 //            ioe.printScaleId(CITY);
 
@@ -106,8 +96,8 @@
 //            System.out.println(e);
         }catch(ConfigurationException e){
             System.out.println(e);
-        }catch(IOException e){
-            System.out.println(e);
+//        }catch(IOException e){
+//            System.out.println(e);
         }
 
     }
