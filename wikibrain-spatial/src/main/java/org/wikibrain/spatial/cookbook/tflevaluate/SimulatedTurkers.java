package org.wikibrain.spatial.cookbook.tflevaluate;

import com.vividsolutions.jts.geom.*;
import com.vividsolutions.jts.geom.impl.CoordinateArraySequence;
import org.geotools.data.DataStore;
import org.geotools.data.DataStoreFinder;
import org.geotools.data.simple.SimpleFeatureCollection;
import org.geotools.data.simple.SimpleFeatureIterator;
import org.geotools.data.simple.SimpleFeatureSource;
import org.opengis.feature.simple.SimpleFeature;
import org.wikibrain.conf.ConfigurationException;
import org.wikibrain.conf.Configurator;
import org.wikibrain.core.cmd.Env;
import org.wikibrain.core.cmd.EnvBuilder;
import org.wikibrain.core.dao.DaoException;
import org.wikibrain.core.dao.UniversalPageDao;
import org.wikibrain.core.lang.Language;
import org.wikibrain.core.model.UniversalPage;
import org.wikibrain.spatial.core.dao.SpatialDataDao;
import org.wikibrain.spatial.maxima.OrderQuestions;
import org.wikibrain.spatial.maxima.SpatialConcept;
import org.wikibrain.spatial.maxima.SpatialConceptPair;
import org.wikibrain.spatial.maxima.SurveyQuestionGenerator;
import org.wikibrain.utils.ParallelForEach;
import org.wikibrain.utils.Procedure;

import java.io.*;
import java.net.URL;
import java.util.*;

/**
 * Created by maixa001 on 7/3/14.
 */
public class SimulatedTurkers {

    private Map<String, Double> cityPopulations;
    private Map<String, Geometry> cityGeometries;
    private MatrixGenerator mg;
    private Env env;
    boolean TurkersWithKnownIDs=true;
    boolean addGPS= false;
    private Map<Integer,String> idToStringMap;
    private SpatialDataDao spatialDataDao;
    private Map<Integer,Geometry> geometries;


    public SimulatedTurkers(MatrixGenerator mg, Env env) throws ConfigurationException, DaoException {
        this.mg = mg;
        this.env = env;
        spatialDataDao=env.getConfigurator().get(SpatialDataDao.class);
        geometries = spatialDataDao.getAllGeometriesInLayer("wikidata", "earth");
        try{
            idToStringMap= new HashMap<Integer, String>();
            File file = new File("IDsToTitles.txt");
            Scanner scanner = new Scanner(file);
            while(scanner.hasNextLine()){
                String next= scanner.nextLine();
                java.util.StringTokenizer st= new java.util.StringTokenizer(next,"\t",false);
                int id= Integer.parseInt(st.nextToken());
                String name= st.nextToken();
                idToStringMap.put(id, name);
            }
            scanner.close();
        } catch (Exception e){}
    }

    public static void main(String[] args) throws ConfigurationException, DaoException {
        Env env = new EnvBuilder().envFromArgs(args);
        MatrixGenerator mg = null; //new MatrixGenerator(env);



        SimulatedTurkers st = new SimulatedTurkers(mg, env);

        // set this boolean to change the purpose of this program
        boolean loadData = false;


        if (loadData) {
            try {
                st.parseGazetteer();
                Map<String, Set<Integer>> map = st.getNearConceptList(10, 1 );
                st.createNeighborFile(map, "citiesToNeighbors3.txt");
            } catch (IOException e){ }
        }

        else {
            Map<String, Set<Integer>> neighbors = st.loadNeighborFile(new File("citiesToNeighbors4.txt"));
//
            //set number of simulated turkers to 1000
            List<Set<Integer>> simulatedTurkers = st.generateSimulatedTurkers(neighbors, st.cityPopulations, 1000);

            SurveyQuestionGenerator generator = new SurveyQuestionGenerator();
            OrderQuestions orderer= new OrderQuestions();

            List<Integer> knownIds = new ArrayList<Integer>();


            PrintWriter pwt=null;
            PrintWriter pw2=null;
            try{
                pwt= new PrintWriter(new FileWriter("BeccasTest.txt"));
                pw2= new PrintWriter(new FileWriter("TurkReorderedResult.txt"));
            }catch (Exception e){
                System.out.println("File not found");
            }
            System.out.println(simulatedTurkers.size());
            for (int i = 0; i < simulatedTurkers.size(); i++) {

                pwt.println(i+"\t"+st.idToStringMap.get(simulatedTurkers.get(i).toArray()[0]));
                pw2.println(i+"\t"+st.idToStringMap.get(simulatedTurkers.get(i).toArray()[0])+"---------------------------------------------------------------------------------");
                knownIds.clear();
                knownIds.addAll(simulatedTurkers.get(i));
                List<SpatialConceptPair> questions = generator.getConceptPairsToAsk(knownIds, i);
//                List<SpatialConceptPair>[] reOrderedQ = orderer.getQuestions(knownIds,i);
                int numb=1;
                for (SpatialConceptPair question : questions) {
                    pwt.println("\t"+numb+"\tKnow One? "+knownIds.contains(question.getFirstConcept().getUniversalID())+"\tKnow Two? "+knownIds.contains(question.getSecondConcept().getUniversalID())+"\t"+question);
                    numb++;
                }
                numb=1;
//                List<SpatialConceptPair> prevQ= new ArrayList<SpatialConceptPair>();
//                for (int j = 0; j < reOrderedQ.length; j++) {
//                    pw2.println("\tPage "+j);
//                    for(SpatialConceptPair pair: reOrderedQ[j]){
//                        if(pair.getFirstConcept().getUniversalID()==-1){
//                            pw2.print("*");
//                        }
//                        else if(prevQ.contains(pair)){
//                            pw2.print("~");
//                        }
//                        pw2.println("\t\t" + numb+"\tKnow One? "+knownIds.contains(pair.getFirstConcept().getUniversalID())+"\tKnow Two? "+knownIds.contains(pair.getSecondConcept().getUniversalID())+"\t"+pair);
//                        prevQ.add(pair);
//                        numb++;
//                    }
//                }
                int duplicates=0;
                for(SpatialConceptPair pair:questions){
                    for(SpatialConceptPair pair2: questions) {
                        if (pair.equals(pair2)) {
                            duplicates++;
                        }
                    }
                }
                if(duplicates>questions.size()){
                    System.out.println("OHHH NO THERE ARE DUPLICATES!!!!!!-------------------------------------------");
                }
            }
            pwt.close();
            pw2.close();
            int count = 0;
            int notuucount = 0;
            try {
                PrintWriter wt = new PrintWriter(new FileWriter("TurkResult.txt"));
                wt.println("try");
                for (SpatialConceptPair pair : generator.allPreviousQList) {
                    if (pair.getkkTypeNumbOfTimesAsked() > 9) {
                        wt.println("KKTimes: " + pair.getkkTypeNumbOfTimesAsked() + "\tUUTimes: " + pair.getuuTypeNumbOfTimesAsked() + "\t" + pair.getFirstConcept().getTitle() + "\t" + pair.getSecondConcept().getTitle());
                        count++;
                        if (pair.getuuTypeNumbOfTimesAsked() < 10) {
                            notuucount++;
                        }
                    }
                }
                wt.close();
            }
            catch (Exception e){
                System.out.println("File not found");
            }

//
//            try {
//                st.analyzeQuestionPairs(generator.allPreviousQList, env.getConfigurator());
//            } catch (ConfigurationException e) {
//                e.printStackTrace();
//            }
            System.out.println("Number of KK QuestionPairs " + count);
            System.out.println("Number of not enough uu QuestionPairs " + notuucount);
            System.out.println("Number of overall question pairs " + generator.allPreviousQList.size());



        }

    }

    /**
     * Create a plain-text file whose format consists of the (tab separated) fields
     * city_country,city_state,city_name    city_population  city_neighbor_1  city_neighbor_2  ...
     * for each city
     *
     * @param map      Map from city id (city_country,city_state,city_name) to city neighbors
     * @param filename The filename to store this file in
     */
    public void createNeighborFile(Map<String, Set<Integer>> map, String filename) {

        BufferedWriter bw = null;
        try {
            bw = new BufferedWriter(new FileWriter(filename));

            for (String string : map.keySet()) {
                bw.write(string + "\t" + cityPopulations.get(string) + "\t");
                for (Integer i : map.get(string)) {
                    bw.write(i + "\t");
                }
                bw.write("\n");
            }
            bw.close();
        } catch (IOException e) {
            e.printStackTrace();
        }
    }

    /**
     * Read in a plain-text file whose format consists of the (tab separated) fields
     * city_country,city_state,city_name    city_population  city_neighbor_1  city_neighbor_2  ...
     * for each city.
     * <p/>
     * Also modifies the cityPopulations map.
     *
     * @param file The file we are loading from
     * @return Map from city id (city_country,city_state,city_name) to city neighbors
     */
    public Map<String, Set<Integer>> loadNeighborFile(File file) {
        Map<String, Set<Integer>> result = new HashMap<String, Set<Integer>>();
        cityPopulations = new HashMap<String, Double>();
        try {
            Scanner scan = new Scanner(file);
            while (scan.hasNextLine()) {
                String line = scan.nextLine();
                String[] array = line.split("\t");
                Set<Integer> set = new HashSet<Integer>();
                String id = array[0];
                double population = Double.parseDouble(array[1]);
                for (int i = 2; i < array.length; i++) {
                    set.add(Integer.parseInt(array[i]));
                }
                result.put(id, set);
                cityPopulations.put(id, population);
            }
        } catch (IOException e) {
            e.printStackTrace();
        }
        return result;
    }

    /**
     * An old method reading in a shape file to extract cities' populations and locations
     *
     * @param rawFile
     * @throws IOException
     */
    public void getGeoDataFromCities(File rawFile) throws IOException {
        cityGeometries = new HashMap<String, Geometry>();
        cityPopulations = new HashMap<String, Double>();

        // get SimpleFeatureIterator
        Map<String, URL> map = new HashMap<String, URL>();
        map.put("url", rawFile.toURI().toURL());
        DataStore inputDataStore = DataStoreFinder.getDataStore(map);
        SimpleFeatureSource inputFeatureSource = inputDataStore.getFeatureSource(inputDataStore.getTypeNames()[0]);
        SimpleFeatureCollection collection = inputFeatureSource.getFeatures();
        SimpleFeatureIterator inputFeatures = collection.features();

        // shape file fields:
        // geometry, city, country/state code, state, country code, country,
        // type of city, population, population category rank, population category, "port_id", "label_flag"
        int geometryField = 0, countryField = 17, stateField = 19, nameField = 5;
        // attribute 83 to 88 are populations from 1990 to 2015
        int minPopField = 83, maxPopField = 88;

        Set<String> countryNames = new HashSet<String>();
        String[] array = {"United States of America", "Canada", "Brazil", "Pakistan", "India", "France", "Spain", "United Kingdom", "Australia"};
        for (String s : array) {
            countryNames.add(s);
        }

        // loop over items
        while (inputFeatures.hasNext()) {
            SimpleFeature feature = inputFeatures.next();
            if (countryNames.contains(feature.getAttribute(countryField))) {

                // city id: country,state,city
                String id = feature.getAttribute(countryField) + "," + feature.getAttribute(stateField) + "," + feature.getAttribute(nameField);

                // city geometry
                Geometry g = (Geometry) feature.getAttribute(geometryField);
                cityGeometries.put(id, g);

                // city population
                double pop = 0;
                for (int j = minPopField; j <= maxPopField; j++) {
                    if ((Double) feature.getAttribute(j) != 0) {
                        pop = Math.max(pop, (Double) feature.getAttribute(j));
                    }
                }
                cityPopulations.put(id, pop);
            }
        }
    }


    /**
     * Given sets of familiar points for each location it is possible for a turker to be from, use known turker country
     * demographics, and within that, city populations, to generate turkers with reasonable familiar location sets.
     *
     * @param neighbors        Map from city_ids (country,state,city) to sets of neighboring universal concept ids
     * @param citiesPopulation Map from city_ids to their populations
     * @param numTurkers       Number of turkers to generate
     * @return A list of sets of concept ids, where each set represents the known concept ids of a simulated turker
     */
    public List<Set<Integer>> generateSimulatedTurkers(Map<String, Set<Integer>> neighbors, Map<String, Double> citiesPopulation, int numTurkers) {
        List<Set<Integer>> listOfTurkerFamiliarIds = new ArrayList<Set<Integer>>();

        //if population of a city is not available, set it to small.
        double small = 10;

        // COUNTRY populations
        Map<String, Double> countryPopulation = new HashMap<String, Double>();

        // get country populations by adding up city populations
        for (String cityName : citiesPopulation.keySet()) {
            String countryName = cityName.substring(0, cityName.indexOf(','));
            double pop = citiesPopulation.get(cityName);
            if (pop < small) {
                pop = small;
            }
            if (countryPopulation.get(countryName) == null) {
                countryPopulation.put(countryName, pop);
            } else {
                countryPopulation.put(countryName, countryPopulation.get(countryName) + pop);
            }
        }

        // get world population by adding up relevant country populations
        double total = 0;
        for (String countryName : countryPopulation.keySet()) {
            total += countryPopulation.get(countryName);
        }

        // get country percent of world population
        Map<String, Double> countryPopPercent = new HashMap<String, Double>();
        for (String countryName : countryPopulation.keySet()) {
            countryPopPercent.put(countryName, (countryPopulation.get(countryName) / total));
        }

        // Turker demographic percentages
        // from http://www.appappeal.com/maps/amazon-mechanical-turk
        Map<String, Double> countryTurkPercent = new HashMap<String, Double>();
        countryTurkPercent.put("United States of America", 51.5);
        countryTurkPercent.put("United Kingdom", 1.9);
        countryTurkPercent.put("India", 33.0);
        countryTurkPercent.put("Brazil", 0.8);
        countryTurkPercent.put("Australia", 0.9);
        countryTurkPercent.put("Pakistan", 2.0);
        countryTurkPercent.put("Spain", 0.6);
        countryTurkPercent.put("Canada", 0.7);
        countryTurkPercent.put("France", 0.5);

        // make weighted random collection
        RandomCollection<String> randomCollection = new RandomCollection<String>();
        for (String cityName : citiesPopulation.keySet()) {
            double pop = citiesPopulation.get(cityName);
            if (pop < small) {
                pop = small;
            }
            String countryName = cityName.substring(0, cityName.indexOf(','));
            // get population as percent of country population
            pop /= countryPopPercent.get(countryName);
            // multiply by turker demographic percentage
            pop *= countryTurkPercent.get(countryName);
            randomCollection.add(pop, cityName);
        }

<<<<<<< HEAD
        try {
            PrintWriter writer = new PrintWriter(new FileWriter("TurkGeneratedCities.txt"));
            // generate turkers
            for (int i = 0; i < numTurkers; i++) {
                String city = randomCollection.next();
                // turker id, country,state,city, city population
                writer.println(i + " " + city + " " + "with population of " + cityPopulations.get(city));
                listOfTurkerFamiliarIds.add(neighbors.get(city));
                if (TurkersWithKnownIDs) {
                    UniversalPage page;
                    for (Integer id : neighbors.get(city)) {
                        if (addGPS) {
                            writer.println("\t\t\t" + idToStringMap.get(id) + "     GPS " + geometries.get(id));
                        } else {
                            writer.println("\t\t\t" + idToStringMap.get(id));

                        }
                    }
                }

            }
            writer.close();
        }catch (Exception e) {
=======
        // generate turkers
        for (int i = 0; i < numTurkers; i++) {
            Set<Integer> familiar = new HashSet<Integer>();
            double d = 3*Math.random();
            for (int j=0; j<d; j++){
                String city = randomCollection.next();
                // turker id, country,state,city, city population
                System.out.println(i + " " + city + " " + cityPopulations.get(city));
                familiar.addAll(neighbors.get(city));
            }
            listOfTurkerFamiliarIds.add(familiar);
>>>>>>> 87847d52
        }

        // return the list
        return listOfTurkerFamiliarIds;
    }

    /**
     * Analyzes the set of SpatialConceptPairs that were asked
     *
     * @param spatialConceptPairs
     * @param c
     * @throws ConfigurationException
     */
    public void analyzeQuestionPairs(Set<SpatialConceptPair> spatialConceptPairs, Configurator c) throws ConfigurationException {
        InstanceOfExtractor ioe = new InstanceOfExtractor(c, Language.EN);
        ioe.loadScaleIds();
        int[][][] bucketCounts = new int[InstanceOfExtractor.NUM_SCALES][InstanceOfExtractor.NUM_SCALES][6];
        for (SpatialConceptPair pair : spatialConceptPairs) {
            SpatialConcept concept1 = pair.getFirstConcept();
            SpatialConcept concept2 = pair.getSecondConcept();
            int id1 = concept1.getUniversalID();
            int id2 = concept2.getUniversalID();
            try {
                if (pair.getGraphDistance() <= 4) {
                    bucketCounts[ioe.getScale(id1)][ioe.getScale(id2)][(int) pair.getGraphDistance()]++;
                } else {
                    bucketCounts[ioe.getScale(id1)][ioe.getScale(id2)][5]++;
                }
            } catch (NullPointerException e) {
                System.out.println(id1 + " " + id2 + " cannot find scale");
            }
        }
//        for (int i = 0; i<InstanceOfExtractor.NUM_SCALES;i++){
//            for (int j = 0; j<InstanceOfExtractor.NUM_SCALES;j++){
//                for (int k = 0; k< 6; k++) {
//                    System.out.println(ioe.fileNames[i] + "\t" + ioe.fileNames[j] + "\t" + k+"\t"+bucketCounts[i][j][k]);
//                }
//            }
//        }
        for (int i = 0; i < InstanceOfExtractor.NUM_SCALES; i++) {
            System.out.print(ioe.fileNames[i] + "\t\t\t");
            for (int j = 0; j < InstanceOfExtractor.NUM_SCALES; j++) {
                int current = 0;
                for (int k = 0; k < 6; k++) {
                    current += bucketCounts[i][j][k];
                }
                System.out.print(current + "\t");
            }
            System.out.println();
        }
        for (int i = 0; i < 6; i++) {
            int current = 0;
            for (int j = 0; j < InstanceOfExtractor.NUM_SCALES; j++) {
                for (int k = 0; k < InstanceOfExtractor.NUM_SCALES; k++) {
                    current += bucketCounts[j][k][i];
                }
            }
            System.out.println(current + " pairs have distance " + i);
        }

    }

    /**
     * Find the concepts near each city with graph distance <= maxGraphDistance
     *
     * @param kNearestNeighbors Number of near neighbors to consider in each iteration of graph distance search
     * @param maxGraphDistance  Max depth to search to
     * @return Maps cities to the concept ids of the things "nearby"
     */
    public Map<String, Set<Integer>> getNearConceptList(final int kNearestNeighbors, final int maxGraphDistance) {
        // make final so that we can parallelize
        final Map<String, Geometry> citiesMap = cityGeometries;
        final Map<String, Set<Integer>> citiesToNeighbors = new HashMap<String, Set<Integer>>();

        // We will assume item ids (in 'geometries') are universal (because we think item_id in geometries is universal)
        final List<Geometry> citiesList = new ArrayList<Geometry>();
        citiesList.addAll(citiesMap.values());

        //distances between cities and significant geometries



        final float[][] citiesDistanceMatrix = mg.generateUnbalancedDistanceMatrix(citiesList);

        //distances between significant geometries
        final float[][] significantDistanceMatrix = mg.generateDistanceMatrix().getMatrix();
        System.out.println("Finished generating distance matrices");

        // reset array so that we can find out how many cities have each possible number of neighbors
        resetNeighborsCount(111);

        // for each city, calculate nearest neighbors
        ParallelForEach.loop(citiesMap.keySet(), new Procedure<String>() {
            @Override
            public void call(String city) throws Exception {

                try {
                    Set<Integer> set = mg.dm.getGraphDistance(mg.geometries, kNearestNeighbors, maxGraphDistance, significantDistanceMatrix, citiesDistanceMatrix[citiesList.indexOf(citiesMap.get(city))]);
                    citiesToNeighbors.put(city, set);
                    // here, we note that we found one more city that had set.size() neighbors
                    increment(set.size());
                } catch (DaoException e) {
                    e.printStackTrace();
                }
            }
        });
        return citiesToNeighbors;
    }

    // random collection that respects weights
    private class RandomCollection<E> {
        private final NavigableMap<Double, E> map = new TreeMap<Double, E>();
        private final Random random;
        private double total = 0;

        public RandomCollection() {
            this(new Random());
        }

        public RandomCollection(Random random) {
            this.random = random;
        }

        public void add(double weight, E result) {
            if (weight <= 0) return;
            total += weight;
            map.put(total, result);
        }

        /**
         * Return an element at random, based on the weight provided
         * when an element was added to the collection.
         *
         * @return
         */
        public E next() {
            double value = random.nextDouble() * total;
            return map.ceilingEntry(value).getValue();
        }
    }

    /**
     * This method parses the GeoNames Gazetteer Data to get city populations and locations.
     * (http://download.geonames.org/export/dump/)
     * It puts these in the fields cityPopulations and cityGeometries.
     *
     * @throws IOException
     */
    public void parseGazetteer() throws IOException {
        cityPopulations = new HashMap<String, Double>();
        cityGeometries = new HashMap<String, Geometry>();
        // all cities with population 1K+
        Scanner scanner = new Scanner(new File("cities1000.txt"));

        // country matching
        String[] array2 = {"United States of America", "Canada", "Brazil", "Pakistan", "India", "France", "Spain", "United Kingdom", "Australia"};
        String[] countryCodes = {"US", "CA", "BR", "PK", "IN", "FR", "ES", "GB", "AU"};
        // codes to country names
        Map<String, String> countryNames = new HashMap<String, String>();
        for (int i = 0; i < countryCodes.length; i++) {
            countryNames.put(countryCodes[i], array2[i]);
        }
        // set of codes
        Set<String> countries = new HashSet<String>();
        countries.addAll(Arrays.asList(countryCodes));

        // list of cities
        List<City> cityList = new ArrayList<City>();

        // read cities file
        while (scanner.hasNextLine()) {
            String line = scanner.nextLine();
            String[] array = line.split("\t");
            String country = array[8];

            // if it's a country we care about
            if (countries.contains(country)) {
                String name = array[1];
                String state = array[10];
                Double lat = Double.parseDouble(array[4]);
                Double longitude = Double.parseDouble(array[5]);
                Integer pop = Integer.parseInt(array[14]);

                // convert lat and long to a geometry
                Coordinate[] coords = new Coordinate[1];
                coords[0] = new Coordinate(longitude, lat);
                CoordinateArraySequence coordArraySeq = new CoordinateArraySequence(coords);
                Point current = new Point(coordArraySeq, new GeometryFactory(new PrecisionModel(), 4326));

                // store the information
                City city = new City(name, current, pop, country, state);
                cityList.add(city);
            }
        }

        // read in file that gives conversion from state code names to state actual names
        Map<String, String> stateCodesToNames = new HashMap<String, String>();
        Scanner scan = new Scanner(new File("admin1CodesASCII.txt"));
        while (scan.hasNextLine()) {
            String line = scan.nextLine();
            String[] array = line.split("\t");
            stateCodesToNames.put(array[0], array[1]);
        }

        // convert state and country names from codes
        for (City city : cityList) {
            city.state = stateCodesToNames.get(city.country + "." + city.state);
            city.country = countryNames.get(city.country);
        }

        // store the information in cityGeometries and cityPopulations
        for (City city : cityList) {
            cityGeometries.put(city.toString(), city.geo);
            cityPopulations.put(city.toString(), (double) city.pop);
        }
    }

    // inner class to keep city information temporarily together
    private class City {
        private String name;
        private Geometry geo;
        private Integer pop;
        private String country;
        private String state;

        public City(String name, Geometry geo, Integer pop, String country, String state) {
            this.name = name;
            this.geo = geo;
            this.pop = pop;
            this.country = country;
            this.state = state;
        }

        public String toString() {
            return country + "," + state + "," + name;
        }
    }

    // count how many neighbors the cities have
    private int[] neighborsCount;

    private void resetNeighborsCount(int numPossible) {
        neighborsCount = new int[numPossible + 1];
    }

    private synchronized void increment(int index) {
        neighborsCount[index]++;
    }
}<|MERGE_RESOLUTION|>--- conflicted
+++ resolved
@@ -13,11 +13,8 @@
 import org.wikibrain.core.cmd.Env;
 import org.wikibrain.core.cmd.EnvBuilder;
 import org.wikibrain.core.dao.DaoException;
-import org.wikibrain.core.dao.UniversalPageDao;
 import org.wikibrain.core.lang.Language;
-import org.wikibrain.core.model.UniversalPage;
-import org.wikibrain.spatial.core.dao.SpatialDataDao;
-import org.wikibrain.spatial.maxima.OrderQuestions;
+import org.wikibrain.core.lang.LanguageSet;
 import org.wikibrain.spatial.maxima.SpatialConcept;
 import org.wikibrain.spatial.maxima.SpatialConceptPair;
 import org.wikibrain.spatial.maxima.SurveyQuestionGenerator;
@@ -37,38 +34,17 @@
     private Map<String, Geometry> cityGeometries;
     private MatrixGenerator mg;
     private Env env;
-    boolean TurkersWithKnownIDs=true;
-    boolean addGPS= false;
-    private Map<Integer,String> idToStringMap;
-    private SpatialDataDao spatialDataDao;
-    private Map<Integer,Geometry> geometries;
-
-
-    public SimulatedTurkers(MatrixGenerator mg, Env env) throws ConfigurationException, DaoException {
+
+    public SimulatedTurkers(MatrixGenerator mg, Env env) {
         this.mg = mg;
         this.env = env;
-        spatialDataDao=env.getConfigurator().get(SpatialDataDao.class);
-        geometries = spatialDataDao.getAllGeometriesInLayer("wikidata", "earth");
-        try{
-            idToStringMap= new HashMap<Integer, String>();
-            File file = new File("IDsToTitles.txt");
-            Scanner scanner = new Scanner(file);
-            while(scanner.hasNextLine()){
-                String next= scanner.nextLine();
-                java.util.StringTokenizer st= new java.util.StringTokenizer(next,"\t",false);
-                int id= Integer.parseInt(st.nextToken());
-                String name= st.nextToken();
-                idToStringMap.put(id, name);
-            }
-            scanner.close();
-        } catch (Exception e){}
-    }
-
-    public static void main(String[] args) throws ConfigurationException, DaoException {
+    }
+
+    public static void main(String[] args) throws ConfigurationException {
         Env env = new EnvBuilder().envFromArgs(args);
-        MatrixGenerator mg = null; //new MatrixGenerator(env);
-
-
+        Configurator c = env.getConfigurator();
+        Language language = Language.getByLangCode(c.get(LanguageSet.class).getLangCodes().get(0));
+        MatrixGenerator mg = new MatrixGenerator(env);
 
         SimulatedTurkers st = new SimulatedTurkers(mg, env);
 
@@ -78,110 +54,110 @@
 
         if (loadData) {
             try {
+                System.out.println("Started parsing cities method");
                 st.parseGazetteer();
-                Map<String, Set<Integer>> map = st.getNearConceptList(10, 1 );
-                st.createNeighborFile(map, "citiesToNeighbors3.txt");
-            } catch (IOException e){ }
-        }
-
-        else {
-            Map<String, Set<Integer>> neighbors = st.loadNeighborFile(new File("citiesToNeighbors4.txt"));
+                System.out.println("Finished parsing cities.");
+                Map<String, Set<Integer>> map = st.getNearConceptList(10, 2 );
+                System.out.println("Finished generating map");
+                st.createNeighborFile(map, "citiesToNeighbors4.txt");
+                System.out.println("Finished writing to file.");
+                for (int i = 0; i<st.neighborsCount.length; i++){
+                    System.out.print(i+":"+st.neighborsCount[i]+"\t");
+                }
+    //            Map<String, Set<Integer>> map = st.loadNeighborFile(new File("citiesToNeighbors4.txt"));
+                for (String s : map.keySet()) {
+                    st.neighborsCount[map.get(s).size()]++;
+                }
+                for (int i = 0; i < st.neighborsCount.length; i++) {
+                    System.out.println(i + "\t" + st.neighborsCount[i]);
+                }
+
+            } catch (IOException e){
+                e.printStackTrace();
+            }
+        } else {
+
+
+//        try {
+//            mg.getGeoDataFromCities(new File("/scratch/ne_10m_populated_places/ne_10m_populated_places.shp"));
+//            Map<String, Set<Integer>> map = mg.getNearConceptList(10, 2 );
+//            mg.createNeighborFile(map);
+            Map<String,Set<Integer>> neighbors = st.loadNeighborFile(new File("citiesToNeighbors3.txt"));
 //
             //set number of simulated turkers to 1000
             List<Set<Integer>> simulatedTurkers = st.generateSimulatedTurkers(neighbors, st.cityPopulations, 1000);
 
             SurveyQuestionGenerator generator = new SurveyQuestionGenerator();
-            OrderQuestions orderer= new OrderQuestions();
-
             List<Integer> knownIds = new ArrayList<Integer>();
 
-
-            PrintWriter pwt=null;
-            PrintWriter pw2=null;
-            try{
-                pwt= new PrintWriter(new FileWriter("BeccasTest.txt"));
-                pw2= new PrintWriter(new FileWriter("TurkReorderedResult.txt"));
-            }catch (Exception e){
-                System.out.println("File not found");
-            }
-            System.out.println(simulatedTurkers.size());
+            int kk = 0;
+            int ku = 0;
+            int uu = 0;
+            PrintWriter pw = null;
+            try {
+                pw = new PrintWriter(new FileWriter("SimulatedTurkers.txt"));
+            } catch (IOException e) {
+                e.printStackTrace();
+            }
+
+            Set<SpatialConceptPair> questionPairs = new HashSet<SpatialConceptPair>();
+            int[] duplicates = new int[50];
+
             for (int i = 0; i < simulatedTurkers.size(); i++) {
-
-                pwt.println(i+"\t"+st.idToStringMap.get(simulatedTurkers.get(i).toArray()[0]));
-                pw2.println(i+"\t"+st.idToStringMap.get(simulatedTurkers.get(i).toArray()[0])+"---------------------------------------------------------------------------------");
+                int count = 0;
                 knownIds.clear();
                 knownIds.addAll(simulatedTurkers.get(i));
                 List<SpatialConceptPair> questions = generator.getConceptPairsToAsk(knownIds, i);
-//                List<SpatialConceptPair>[] reOrderedQ = orderer.getQuestions(knownIds,i);
-                int numb=1;
+                Set<SpatialConceptPair> previous = new HashSet<SpatialConceptPair>();
                 for (SpatialConceptPair question : questions) {
-                    pwt.println("\t"+numb+"\tKnow One? "+knownIds.contains(question.getFirstConcept().getUniversalID())+"\tKnow Two? "+knownIds.contains(question.getSecondConcept().getUniversalID())+"\t"+question);
-                    numb++;
-                }
-                numb=1;
-//                List<SpatialConceptPair> prevQ= new ArrayList<SpatialConceptPair>();
-//                for (int j = 0; j < reOrderedQ.length; j++) {
-//                    pw2.println("\tPage "+j);
-//                    for(SpatialConceptPair pair: reOrderedQ[j]){
-//                        if(pair.getFirstConcept().getUniversalID()==-1){
-//                            pw2.print("*");
-//                        }
-//                        else if(prevQ.contains(pair)){
-//                            pw2.print("~");
-//                        }
-//                        pw2.println("\t\t" + numb+"\tKnow One? "+knownIds.contains(pair.getFirstConcept().getUniversalID())+"\tKnow Two? "+knownIds.contains(pair.getSecondConcept().getUniversalID())+"\t"+pair);
-//                        prevQ.add(pair);
-//                        numb++;
-//                    }
-//                }
-                int duplicates=0;
-                for(SpatialConceptPair pair:questions){
-                    for(SpatialConceptPair pair2: questions) {
-                        if (pair.equals(pair2)) {
-                            duplicates++;
-                        }
+                    SpatialConcept concept1 = question.getFirstConcept();
+                    SpatialConcept concept2 = question.getSecondConcept();
+
+                    // id, c1, c1_known, c1_title, c2, c2_known, c2_title, ans (default is 0.0)
+                    String s = question.toString();
+                    questionPairs.add(question);
+                    if (previous.contains(question)) {
+                        count++;
+                    } else {
+                        previous.add(question);
                     }
-                }
-                if(duplicates>questions.size()){
-                    System.out.println("OHHH NO THERE ARE DUPLICATES!!!!!!-------------------------------------------");
-                }
-            }
-            pwt.close();
-            pw2.close();
+
+                    if (knownIds.contains(concept1.getUniversalID()) && knownIds.contains(concept2.getUniversalID())) {
+                        kk++;
+                    } else if ((!knownIds.contains(concept1.getUniversalID())) && (!knownIds.contains(concept2.getUniversalID()))) {
+                        uu++;
+                    } else {
+                        ku++;
+                    }
+                    s = i + "\t" + s + "\t" + (knownIds.contains(concept1.getUniversalID())) + "\t" + (knownIds.contains(concept2.getUniversalID()));
+                    pw.println(s);
+                }
+                if (count > 35) {
+                    System.out.println(i + " " + count);
+                }
+                duplicates[count]++;
+            }
             int count = 0;
-            int notuucount = 0;
+            for (SpatialConceptPair pair : questionPairs) {
+                if (pair.getkkTypeNumbOfTimesAsked() >= 10) {
+                    System.out.println(pair.getFirstConcept().getTitle() + "\t" + pair.getSecondConcept().getTitle() + "\t" + pair.getkkTypeNumbOfTimesAsked() + "\t" + pair.getuuTypeNumbOfTimesAsked());
+                    count++;
+                }
+            }
+            System.out.println(count);
             try {
-                PrintWriter wt = new PrintWriter(new FileWriter("TurkResult.txt"));
-                wt.println("try");
-                for (SpatialConceptPair pair : generator.allPreviousQList) {
-                    if (pair.getkkTypeNumbOfTimesAsked() > 9) {
-                        wt.println("KKTimes: " + pair.getkkTypeNumbOfTimesAsked() + "\tUUTimes: " + pair.getuuTypeNumbOfTimesAsked() + "\t" + pair.getFirstConcept().getTitle() + "\t" + pair.getSecondConcept().getTitle());
-                        count++;
-                        if (pair.getuuTypeNumbOfTimesAsked() < 10) {
-                            notuucount++;
-                        }
-                    }
-                }
-                wt.close();
-            }
-            catch (Exception e){
-                System.out.println("File not found");
-            }
-
-//
-//            try {
-//                st.analyzeQuestionPairs(generator.allPreviousQList, env.getConfigurator());
-//            } catch (ConfigurationException e) {
-//                e.printStackTrace();
-//            }
-            System.out.println("Number of KK QuestionPairs " + count);
-            System.out.println("Number of not enough uu QuestionPairs " + notuucount);
-            System.out.println("Number of overall question pairs " + generator.allPreviousQList.size());
-
-
-
-        }
-
+                st.analyzeQuestionPairs(questionPairs, c, language);
+            } catch (ConfigurationException e) {
+                e.printStackTrace();
+            }
+
+            System.out.println(questionPairs.size());
+            System.out.println("known known " + kk);
+            System.out.println("known unknown " + ku);
+            System.out.println("unknown unknown " + uu);
+
+            System.out.println(Arrays.toString(duplicates));
+        }
     }
 
     /**
@@ -246,6 +222,7 @@
 
     /**
      * An old method reading in a shape file to extract cities' populations and locations
+     * It modifies fields cityGeometries and cityPopulations
      *
      * @param rawFile
      * @throws IOException
@@ -372,31 +349,6 @@
             randomCollection.add(pop, cityName);
         }
 
-<<<<<<< HEAD
-        try {
-            PrintWriter writer = new PrintWriter(new FileWriter("TurkGeneratedCities.txt"));
-            // generate turkers
-            for (int i = 0; i < numTurkers; i++) {
-                String city = randomCollection.next();
-                // turker id, country,state,city, city population
-                writer.println(i + " " + city + " " + "with population of " + cityPopulations.get(city));
-                listOfTurkerFamiliarIds.add(neighbors.get(city));
-                if (TurkersWithKnownIDs) {
-                    UniversalPage page;
-                    for (Integer id : neighbors.get(city)) {
-                        if (addGPS) {
-                            writer.println("\t\t\t" + idToStringMap.get(id) + "     GPS " + geometries.get(id));
-                        } else {
-                            writer.println("\t\t\t" + idToStringMap.get(id));
-
-                        }
-                    }
-                }
-
-            }
-            writer.close();
-        }catch (Exception e) {
-=======
         // generate turkers
         for (int i = 0; i < numTurkers; i++) {
             Set<Integer> familiar = new HashSet<Integer>();
@@ -408,7 +360,6 @@
                 familiar.addAll(neighbors.get(city));
             }
             listOfTurkerFamiliarIds.add(familiar);
->>>>>>> 87847d52
         }
 
         // return the list
@@ -422,8 +373,8 @@
      * @param c
      * @throws ConfigurationException
      */
-    public void analyzeQuestionPairs(Set<SpatialConceptPair> spatialConceptPairs, Configurator c) throws ConfigurationException {
-        InstanceOfExtractor ioe = new InstanceOfExtractor(c, Language.EN);
+    public void analyzeQuestionPairs(Set<SpatialConceptPair> spatialConceptPairs, Configurator c, Language l) throws ConfigurationException {
+        InstanceOfExtractor ioe = new InstanceOfExtractor(c,l);
         ioe.loadScaleIds();
         int[][][] bucketCounts = new int[InstanceOfExtractor.NUM_SCALES][InstanceOfExtractor.NUM_SCALES][6];
         for (SpatialConceptPair pair : spatialConceptPairs) {
@@ -488,9 +439,6 @@
         citiesList.addAll(citiesMap.values());
 
         //distances between cities and significant geometries
-
-
-
         final float[][] citiesDistanceMatrix = mg.generateUnbalancedDistanceMatrix(citiesList);
 
         //distances between significant geometries
@@ -584,7 +532,7 @@
             String[] array = line.split("\t");
             String country = array[8];
 
-            // if it's a country we care about
+            // if it's in a country we care about
             if (countries.contains(country)) {
                 String name = array[1];
                 String state = array[10];
