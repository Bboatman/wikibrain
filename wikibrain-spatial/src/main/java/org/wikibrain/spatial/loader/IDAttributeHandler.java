package org.wikibrain.spatial.loader;

import org.wikibrain.conf.ConfigurationException;
import org.wikibrain.conf.Configurator;
import org.wikibrain.core.WikiBrainException;
<<<<<<< HEAD
import org.wikibrain.core.dao.*;
=======
import org.wikibrain.core.dao.Dao;
import org.wikibrain.core.dao.DaoException;
import org.wikibrain.core.dao.LocalArticleDao;
import org.wikibrain.core.dao.RedirectDao;
>>>>>>> f8cbff97
import org.wikibrain.core.dao.sql.WpDataSource;
import org.wikibrain.core.lang.Language;
import org.wikibrain.core.lang.LocalId;
import org.wikibrain.core.model.LocalArticle;
import org.wikibrain.core.model.LocalPage;
import org.wikibrain.core.model.Title;
import org.wikibrain.core.model.UniversalPage;
import org.wikibrain.phrases.PhraseAnalyzer;
import org.wikibrain.phrases.TitleRedirectPhraseAnalyzer;
import org.wikibrain.spatial.cookbook.tflevaluate.InstanceOfExtractor;
import org.wikibrain.wikidata.WikidataDao;
import org.wikibrain.wikidata.WikidataEntity;
<<<<<<< HEAD
import org.wikibrain.wikidata.WikidataStatement;

import java.util.*;
import java.util.logging.Level;
=======
import sun.security.jca.GetInstance;

import java.io.File;
import java.util.LinkedHashMap;
import java.util.Set;
>>>>>>> f8cbff97

/**
 * Created by bjhecht on 4/1/14.
 *
 * Intended to support Wikidata property attributes
 */
public abstract class IDAttributeHandler {

    protected final WikidataDao wdDao;

    public IDAttributeHandler(WikidataDao wdDao) {
        this.wdDao = wdDao;
    }

    public static IDAttributeHandler getHandlerByFieldName(String name, WikidataDao wdDao, PhraseAnalyzer analyzer) throws WikiBrainException{

        String lcAttrName = name.toLowerCase();
        if (lcAttrName.startsWith("title")) {
            return new TitleAttributeHandler(name, analyzer, wdDao);
        }else if (lcAttrName.startsWith("descrip")){
            return null;
        }else if(name.matches("P\\d+")){
            throw new WikiBrainException("Property-based spatiotagging is not currently supported");
        }else{
            throw new WikiBrainException("Illegal attribute name: " + name + " " +
                    "(Shapefiles to be spatiotagged must have a specific format. Please see documentation for more information)");
        }


    }

    public abstract Integer getWikidataItemIdForId(Object id) throws WikiBrainException;


    public static class TitleAttributeHandler extends IDAttributeHandler{

        private final Language myLang;
        private final PhraseAnalyzer analyzer;


        public TitleAttributeHandler(String attrName, PhraseAnalyzer analyzer, WikidataDao wdDao){

            super(wdDao);

            String[] parts = attrName.split("_");

            // set language to simple instead of english
            //TODO: Aw...the hack!
            if (parts[1].toLowerCase().equals("en")) parts[1] = "simple"; // TEMPORARY HACK

            myLang = Language.getByLangCode(parts[1]);

            this.analyzer = analyzer;

        }

        /**
         *
         * @param id We know this is a string because this method is in the TitleAttributeHandler, and titles are strings
         * @return
         * @throws WikiBrainException
         */
        @Override
        public Integer getWikidataItemIdForId(Object id) throws WikiBrainException{
            try {

                System.out.println(id);

                LinkedHashMap<LocalId, Float> candidate = analyzer.resolve(myLang, (String)id, 1);
                if (candidate.size() == 0) return null;
                LocalId li = candidate.keySet().iterator().next();
                return wdDao.getItemId(li);

            }catch(DaoException e){

                throw new WikiBrainException(e);

            }
        }

<<<<<<< HEAD
        public Integer getWikidataItemIdForId(Object id, String description, LocalPageDao localPageDao, UniversalPageDao uDao) throws WikiBrainException {
            try {

                final LinkedHashMap<LocalId, Float> candidates = analyzer.resolve(myLang, (String) id, 5);
                if (candidates == null || candidates.size() == 0) {
                    System.out.println(id+" has no match");
                    return null;
                }

                List<LocalId> keyList = new ArrayList<LocalId>();
                keyList.addAll(candidates.keySet());

                // sort high to low
                Collections.sort(keyList, new Comparator<LocalId>() {
                    @Override
                    public int compare(LocalId o1, LocalId o2) {
                        if (candidates.get(o1) != null && candidates.get(o2) != null) {
                            return -Float.compare(candidates.get(o1), candidates.get(o2));
                        }
                        return 0;
                    }
                });
                if (keyList.size()==1){
                    System.out.println("choosing only option");
                    return wdDao.getItemId(keyList.get(0));
                }
                System.out.println(keyList.get(0)+" "+keyList.get(1));
                int conceptId1 = wdDao.getItemId(keyList.get(0));
                int conceptId2 = wdDao.getItemId(keyList.get(1));
                System.out.println((String) id+" "+conceptId1+" "+candidates.get(keyList.get(0))+ " "+ conceptId2+" "+candidates.get(keyList.get(1)));

                // iterate over keys from high to low score
                for (LocalId localId : keyList) {

                    int conceptId = wdDao.getItemId(localId);

                    // use getItem because getLocalStatements returns nullpointerexception and getStatements returns empty
                    List<WikidataStatement> list = wdDao.getItem(conceptId).getStatements();

                    // break for loop after first proper "instance of" label found for this conceptId
                    boolean found = false;

                    // loop over this conceptId's statements
                    for (WikidataStatement st : list) {

                        //simple English misses some concept local pages
                        if (st.getProperty() != null && st.getProperty().getId() == 31) {
                            // the id belongs to the "instance of" label
                            int instanceOfId = st.getValue().getIntValue();
                            try {
                                // universal id corresponding to "instance of" label
                                UniversalPage concept2 = uDao.getById(instanceOfId, 1);
                                // local page ditto
                                LocalPage page = localPageDao.getById(myLang, concept2.getLocalId(myLang));

                                // check if there's a spatial keyword in this instance-of label title
                                if (page.getTitle().toString().toLowerCase().contains(description.toLowerCase())) {
                                    System.out.println("choosing "+conceptId);
                                    return conceptId;

                                }

                            } catch (NullPointerException e) {
                                // try to check title in alternate manner because sometimes can't find local page
                                if (wdDao.getItem(instanceOfId).getLabels().get(Language.EN) != null) {
                                    if (wdDao.getItem(instanceOfId).getLabels().get(Language.EN).toString().toLowerCase().contains(description.toLowerCase())) {
                                        System.out.println("choosing "+conceptId);

                                        return conceptId;
                                    }
                                } else if (wdDao.getItem(instanceOfId).getLabels().get(Language.SIMPLE) != null) {
                                    if (wdDao.getItem(instanceOfId).getLabels().get(Language.SIMPLE).toString().toLowerCase().contains(description.toLowerCase())) {
                                        System.out.println("choosing "+conceptId);
                                        return conceptId;
                                    }
                                }
                            }
                        }
                    }
                }
                // if didn't find keyword match, return best score
                System.out.println("choosing best score");
                return wdDao.getItemId(keyList.get(0));
            } catch (DaoException e) {
                System.out.println("throw exception in getwikidataid");
                throw new WikiBrainException(e);
            }
=======
        public Integer getWikidataItemIdForIdWithConditions(Object id, Set<String> keywords, int max) throws WikiBrainException{
            try {
                int temp = getWikidataItemIdForId(id);
                LinkedHashMap<LocalId, Float> candidate = analyzer.resolve(myLang, (String) id, max);
                Set<LocalId> idSets = candidate.keySet();


                return temp;
            }catch (DaoException e){
                return 0;
            }

>>>>>>> f8cbff97
        }
    }


}<|MERGE_RESOLUTION|>--- conflicted
+++ resolved
@@ -1,40 +1,17 @@
 package org.wikibrain.spatial.loader;
 
-import org.wikibrain.conf.ConfigurationException;
-import org.wikibrain.conf.Configurator;
 import org.wikibrain.core.WikiBrainException;
-<<<<<<< HEAD
 import org.wikibrain.core.dao.*;
-=======
-import org.wikibrain.core.dao.Dao;
-import org.wikibrain.core.dao.DaoException;
-import org.wikibrain.core.dao.LocalArticleDao;
-import org.wikibrain.core.dao.RedirectDao;
->>>>>>> f8cbff97
-import org.wikibrain.core.dao.sql.WpDataSource;
 import org.wikibrain.core.lang.Language;
 import org.wikibrain.core.lang.LocalId;
-import org.wikibrain.core.model.LocalArticle;
 import org.wikibrain.core.model.LocalPage;
-import org.wikibrain.core.model.Title;
 import org.wikibrain.core.model.UniversalPage;
 import org.wikibrain.phrases.PhraseAnalyzer;
-import org.wikibrain.phrases.TitleRedirectPhraseAnalyzer;
-import org.wikibrain.spatial.cookbook.tflevaluate.InstanceOfExtractor;
 import org.wikibrain.wikidata.WikidataDao;
-import org.wikibrain.wikidata.WikidataEntity;
-<<<<<<< HEAD
 import org.wikibrain.wikidata.WikidataStatement;
 
 import java.util.*;
-import java.util.logging.Level;
-=======
-import sun.security.jca.GetInstance;
-
-import java.io.File;
 import java.util.LinkedHashMap;
-import java.util.Set;
->>>>>>> f8cbff97
 
 /**
  * Created by bjhecht on 4/1/14.
@@ -115,7 +92,6 @@
             }
         }
 
-<<<<<<< HEAD
         public Integer getWikidataItemIdForId(Object id, String description, LocalPageDao localPageDao, UniversalPageDao uDao) throws WikiBrainException {
             try {
 
@@ -203,20 +179,6 @@
                 System.out.println("throw exception in getwikidataid");
                 throw new WikiBrainException(e);
             }
-=======
-        public Integer getWikidataItemIdForIdWithConditions(Object id, Set<String> keywords, int max) throws WikiBrainException{
-            try {
-                int temp = getWikidataItemIdForId(id);
-                LinkedHashMap<LocalId, Float> candidate = analyzer.resolve(myLang, (String) id, max);
-                Set<LocalId> idSets = candidate.keySet();
-
-
-                return temp;
-            }catch (DaoException e){
-                return 0;
-            }
-
->>>>>>> f8cbff97
         }
     }
 
