package org.wikibrain.spatial.loader;


import com.google.common.collect.*;
import com.vividsolutions.jts.geom.*;
import com.vividsolutions.jts.geom.Geometry;
import com.vividsolutions.jts.geom.GeometryFactory;
import net.lingala.zip4j.core.ZipFile;
import net.lingala.zip4j.exception.ZipException;

import org.apache.commons.io.FileUtils;

import org.geotools.data.simple.SimpleFeatureIterator;

import org.geotools.data.DefaultTransaction;
import org.geotools.data.Transaction;
import org.geotools.data.collection.ListFeatureCollection;
import org.geotools.data.shapefile.ShapefileDataStore;
import org.geotools.data.shapefile.ShapefileDataStoreFactory;
import org.geotools.data.simple.SimpleFeatureCollection;
import org.geotools.data.simple.SimpleFeatureSource;
import org.geotools.data.simple.SimpleFeatureStore;
import org.geotools.data.*;
import org.geotools.feature.simple.SimpleFeatureBuilder;
import org.geotools.feature.simple.SimpleFeatureTypeBuilder;
import org.geotools.geometry.jts.JTSFactoryFinder;
import org.geotools.referencing.crs.DefaultGeographicCRS;
import org.opengis.feature.simple.SimpleFeature;
import org.opengis.feature.simple.SimpleFeatureType;

import org.wikibrain.core.WikiBrainException;

import org.wikibrain.spatial.core.constants.RefSys;
import org.wikibrain.utils.ParallelForEach;
import org.wikibrain.utils.Procedure;
import org.wikibrain.utils.WpIOUtils;

import org.wikibrain.download.*;


import java.io.*;
import java.net.MalformedURLException;
import java.net.URL;

import java.util.*;
import java.util.List;
import java.util.concurrent.ConcurrentLinkedQueue;
<<<<<<< HEAD
import java.util.concurrent.atomic.AtomicInteger;
=======
>>>>>>> ff164b57
import java.util.logging.Level;
import java.util.logging.Logger;


/**
 * Created by aaroniidx on 4/13/14.
 */
public class GADMConverter {


    public static final Logger LOG = Logger.getLogger(GADMConverter.class.getName());

    public void downloadAndConvert(SpatialDataFolder folder) throws WikiBrainException {

        try {


            WpIOUtils ioUtils = new WpIOUtils();
            String tmpFolderName = "_gadmdownload";

            File tmpFolder = WpIOUtils.createTempDirectory(tmpFolderName, true);


            // Download to a temp folder (Note that WikiBrain will ignore all reference systems that begin with "_"
            //folder.createNewReferenceSystemIfNotExists(tmpFolder.getCanonicalPath());
            //File rawFile = downloadGADMShapeFile(tmpFolder.getCanonicalPath());
            File rawFile = new File("tmp/gadm_v2_shp/gadm2.shp");

            //copy level 2 shapefile to earth reference system
            LOG.log(Level.INFO, "Copying level 2 shapefiles to " + folder.getRefSysFolder("earth").getCanonicalPath());
            //FileUtils.copyDirectory(new File(tmpFolder.getCanonicalPath()), folder.getRefSysFolder("earth"));

            // convert file and save as layer in earth reference system
            LOG.log(Level.INFO, "Start mapping level 1 shapefiles.");
            convertShpFile(rawFile, folder, 1);
            LOG.log(Level.INFO, "Start mapping level 0 shapefiles.");
            convertShpFile(rawFile, folder, 0);


        } catch (IOException e) {
            throw new WikiBrainException(e);
        }
//        catch (ZipException e) {
//            e.printStackTrace();
//        } catch (InterruptedException e) {
//            e.printStackTrace();
//        }

    }

    /**
     * Download GADM shape file
     *
     * @param tmpFolder
     * @return
     */
    public File downloadGADMShapeFile(String tmpFolder) throws IOException, ZipException, InterruptedException {

        String baseFileName = "gadm_v2_shp";
        String zipFileName = baseFileName + ".zip";
        String gadmURL = "http://biogeo.ucdavis.edu/data/gadm2/" + zipFileName;
        File gadmShapeFile = new File(tmpFolder + "/" + zipFileName);

        FileDownloader downloader = new FileDownloader();
        downloader.download(new URL(gadmURL), gadmShapeFile);
        ZipFile zipFile = new ZipFile(gadmShapeFile.getCanonicalPath());
        LOG.log(Level.INFO, "Extracting to " + gadmShapeFile.getParent());
        zipFile.extractAll(gadmShapeFile.getParent());
        File f = new File(tmpFolder + "/gadm2.shp");
        LOG.log(Level.INFO, "Extraction complete.");
        gadmShapeFile.delete();
        return f;


    }

    private int countryCount = 0;

    private synchronized void countInc() {
        countryCount++;
    }


    /**
     * @param outputFolder
     * @param level        //TODO: reduce memory usage
     *                     Converts raw GADM shapefile into WikiBrain readable type
     *                     Recommended JVM max heapsize = 4G
     */


    public void convertShpFile(File rawFile, SpatialDataFolder outputFolder, int level) throws IOException, WikiBrainException {
        if ((level != 0) && (level != 1)) throw new IllegalArgumentException("Level must be 0 or 1");

        File outputFile = new File(outputFolder.getRefSysFolder("earth").getCanonicalPath() + "/" + "gadm" + level + ".shp");
        ListMultimap<String, String> countryStatePair = ArrayListMultimap.create();

        final SimpleFeatureType WIKITYPE = getOutputFeatureType(level);

        final SimpleFeatureSource outputFeatureSource = getOutputDataFeatureSource(outputFile, WIKITYPE);

        final Transaction transaction = new DefaultTransaction("create");

        final SimpleFeatureCollection inputCollection = getInputCollection(rawFile);
        SimpleFeatureIterator inputFeatures = inputCollection.features();

        final ConcurrentLinkedQueue<List<SimpleFeature>> writeQueue = new ConcurrentLinkedQueue<List<SimpleFeature>>();

        try {

            while (inputFeatures.hasNext()) {
                SimpleFeature feature = inputFeatures.next();
                String country = ((String) feature.getAttribute(4)).intern();
                String state = ((String) feature.getAttribute(6)).intern();
                if (!countryStatePair.containsEntry(country, state))
                    countryStatePair.put(country, state);
            }

            final Multimap<String, String> countryState = countryStatePair;

            inputFeatures.close();

            LOG.log(Level.INFO, "Start processing polygons for level " + level + " administrative districts.");


            if (level == 1) {
                for (String country : countryState.keySet()) {
                    countInc();
                    ParallelForEach.loop(countryState.get(country), new Procedure<String>() {
                        @Override
                        public void call(String state) throws Exception {

                            List<SimpleFeature> features = inputFeatureHandler(inputCollection, state, 1, WIKITYPE, countryState);
                            writeQueue.add(features);
                            writeToShpFile(outputFeatureSource, WIKITYPE, transaction, writeQueue.poll());
                        }
                    });
                }


            } else {
                ParallelForEach.loop(countryState.keySet(), new Procedure<String>() {
                    @Override
                    public void call(String country) throws Exception {
                        countInc();
                        List<SimpleFeature> features = inputFeatureHandler(inputCollection, country, 0, WIKITYPE, countryState);
                        writeQueue.add(features);
                        writeToShpFile(outputFeatureSource, WIKITYPE, transaction, writeQueue.poll());
<<<<<<< HEAD
=======
                        ;
>>>>>>> ff164b57

                    }
                });


            }


        } catch (Exception e) {
            e.printStackTrace();
        } finally {
            transaction.close();
            outputFolder.deleteSpecificFile("read_me.pdf", RefSys.EARTH);
            outputFolder.deleteLayer("gadm2", RefSys.EARTH);
        }


    }

    private List<SimpleFeature> inputFeatureHandler(SimpleFeatureCollection inputCollection, String featureName, int level, SimpleFeatureType outputFeatureType, Multimap<String, String> relation) {

        GeometryFactory geometryFactory = JTSFactoryFinder.getGeometryFactory();
        List<Geometry> geometryList = new ArrayList<Geometry>();
        SimpleFeatureIterator inputFeatures = inputCollection.features();
        SimpleFeatureBuilder featureBuilder = new SimpleFeatureBuilder(outputFeatureType);
        Multimap<String, String> reverted = ArrayListMultimap.create();
        Geometry newGeom;
        String country;


        if (level == 1) {
            country = (String) Multimaps.invertFrom(relation, reverted).get(featureName).toArray()[0];
            LOG.log(Level.INFO, "Combining polygons for level 1 administrative district: " + featureName + " in " + country);
        } else {
            country = featureName;
            LOG.log(Level.INFO, "Combining polygons for " + country);
        }

        while (inputFeatures.hasNext()) {
            SimpleFeature feature = inputFeatures.next();
            if (level == 1) {
                if (feature.getAttribute(6).equals(featureName)) geometryList.add((Geometry) feature.getAttribute(0));
            } else if (feature.getAttribute(4).equals(featureName))
                geometryList.add((Geometry) feature.getAttribute(0));
        }
        inputFeatures.close();

        try {
            newGeom = geometryFactory.buildGeometry(geometryList).union().getBoundary();

        } catch (Exception e) {
            LOG.log(Level.INFO, "Exception occurred at " + featureName + ": " + e.getMessage() + ". Attempting different combining methods.");
            newGeom = geometryFactory.buildGeometry(geometryList).buffer(0).getBoundary();

        }

        featureBuilder.add(newGeom);
        if (level == 1) {
            featureBuilder.add(featureName);
            featureBuilder.add(featureName + ", " + Multimaps.invertFrom(relation, reverted).get(featureName).toArray()[0]);
        } else
            featureBuilder.add(featureName);
        SimpleFeature feature = featureBuilder.buildFeature(null);

        List<SimpleFeature> features = new ArrayList<SimpleFeature>();
        features.add(feature);

        return features;

    }

    private synchronized void writeToShpFile(SimpleFeatureSource outputFeatureSource, SimpleFeatureType outputFeatureType, Transaction transaction, List<SimpleFeature> features) throws IOException {
        if (outputFeatureSource instanceof SimpleFeatureStore) {
            SimpleFeatureStore featureStore = (SimpleFeatureStore) outputFeatureSource;

            SimpleFeatureCollection collection = new ListFeatureCollection(outputFeatureType, features);
            featureStore.setTransaction(transaction);
            try {
                featureStore.addFeatures(collection);
                transaction.commit();
            } catch (Exception e) {
                e.printStackTrace();
                transaction.rollback();
            }
        } else {
            LOG.log(Level.INFO, "WIKITYPE does not support read/write access");
        }

    }

    private SimpleFeatureSource getOutputDataFeatureSource(File outputFile, SimpleFeatureType type) throws IOException {

        ShapefileDataStoreFactory dataStoreFactory = new ShapefileDataStoreFactory();
        Map<String, Serializable> outputParams = new HashMap<String, Serializable>();
        outputParams.put("url", outputFile.toURI().toURL());
        outputParams.put("create spatial index", Boolean.TRUE);

        ShapefileDataStore outputDataStore = (ShapefileDataStore) dataStoreFactory.createNewDataStore(outputParams);
        outputDataStore.createSchema(type);
        String typeName = outputDataStore.getTypeNames()[0];
        return outputDataStore.getFeatureSource(typeName);

    }

    private SimpleFeatureCollection getInputCollection(File rawFile) throws IOException {

        Map<String, URL> map = new HashMap<String, URL>();
        map.put("url", rawFile.toURI().toURL());
        DataStore inputDataStore = DataStoreFinder.getDataStore(map);
        SimpleFeatureSource inputFeatureSource = inputDataStore.getFeatureSource(inputDataStore.getTypeNames()[0]);
        return inputFeatureSource.getFeatures();


    }

    private SimpleFeatureType getOutputFeatureType(int level) {
        SimpleFeatureTypeBuilder typeBuilder = new SimpleFeatureTypeBuilder();
        typeBuilder.setName("WIKITYPE");
        typeBuilder.setCRS(DefaultGeographicCRS.WGS84);
        typeBuilder.add("the_geom", MultiPolygon.class);
        typeBuilder.add("TITLE1_EN", String.class);
        if (level == 1) typeBuilder.add("TITLE2_EN", String.class);
        typeBuilder.setDefaultGeometry("the_geom");

        return typeBuilder.buildFeatureType();

    }


//            while (inputFeatures.hasNext()) {
//                SimpleFeature feature = inputFeatures.next();
//                String country = ((String) feature.getAttribute(4)).intern();
//                String state = ((String) feature.getAttribute(6)).intern();
//                if (!locList.contains(state + "_" + country))
//                    locList.add(state + "_" + country);
//            }

//            for (String stateCountryPair : locList) {
//
//                geoList = new ArrayList<Geometry>();
//                String state = stateCountryPair.split("_")[0];
//                String country = stateCountryPair.split("_")[1];
//                inputFeatures = inputCollection.features();
//                if (level == 1) {
//                    count++;
//                    if (count % 10 == 0)
//                        LOG.log(Level.INFO, count + "/" + total + " level 1 administrative districts processed.");
//
//                    while (inputFeatures.hasNext()) {
//                        SimpleFeature feature = inputFeatures.next();
//                        if (feature.getAttribute(6).equals(state) && feature.getAttribute(4).equals(country))
//                            geoList.add((Geometry) feature.getAttribute(0));
//                    }
//                } else {
//                    if (!visited.contains(country)) {
//                        visited.add(country);
//                    } else continue;
//
//                    count++;
//                    LOG.log(Level.INFO, "Combining polygons for " + country + " (" + count + "/" + total + ")");
//
//                    while (inputFeatures.hasNext()) {
//                        SimpleFeature feature = inputFeatures.next();
//                        if (feature.getAttribute(4).equals(country))
//                            geoList.add((Geometry) feature.getAttribute(0));
//                    }
//                }
//
//                inputFeatures.close();
//                Geometry newGeom;
//
//                try {
//                    newGeom = geometryFactory.buildGeometry(geoList).union();
//                } catch (Exception e) {
//                    if (level == 1)
//                        LOG.log(Level.INFO, "Exception occurred at " + state + ": " + e.getMessage() + ". Attempting different combining methods.");
//                    else
//                        LOG.log(Level.INFO, "Exception occurred at " + country + ": " + e.getMessage() + ". Attempting different combining methods.");
//                    newGeom = geometryFactory.buildGeometry(geoList).buffer(0);
//                }
//
//                featureBuilder.add(newGeom);
//                if (level == 1) {
//                    featureBuilder.add(state);
//                    featureBuilder.add(state + ", " + country);
//                } else
//                    featureBuilder.add(country);
//                SimpleFeature feature = featureBuilder.buildFeature(null);
//
//                List<SimpleFeature> features = new ArrayList<SimpleFeature>();
//                features.add(feature);
//
//                if (outputFeatureSource instanceof SimpleFeatureStore) {
//                    SimpleFeatureStore featureStore = (SimpleFeatureStore) outputFeatureSource;
//
//                    SimpleFeatureCollection collection = new ListFeatureCollection(WIKITYPE, features);
//                    featureStore.setTransaction(transaction);
//                    try {
//                        featureStore.addFeatures(collection);
//                        transaction.commit();
//                    } catch (Exception e) {
//                        e.printStackTrace();
//                        transaction.rollback();
//                    }
//                } else {
//                    LOG.log(Level.INFO, "WIKITYPE does not support read/write access");
//                }
//            }


//    public static void convertShpFile(File rawFile, SpatialDataFolder outputFolder, int level) throws IOException {
//        if ((level != 0) && (level != 1)) throw new IllegalArgumentException("Level must be 0 or 1");
//
//        File outputFile;
//        Map map = new HashMap();
//        HashMap<String, List<Geometry>> stateShape = new HashMap<String, List<Geometry>>();
//        HashMap<String, String> stateCountry = new HashMap<String, String>();
//        if (level == 1)
//            outputFile = new File(outputFolder.getRefSysFolder("earth").getCanonicalPath() + "/" + "gadm1.shp");
//        else
//            outputFile = new File(outputFolder.getRefSysFolder("earth").getCanonicalPath() + "/" + "gadm0.shp");
//
//        ShapefileReader shpReader;
//        GeometryFactory geometryFactory;
//        SimpleFeatureTypeBuilder typeBuilder;
//        SimpleFeatureBuilder featureBuilder;
//        DataStore inputDataStore;
//        List<SimpleFeature> features = new ArrayList<SimpleFeature>();
//
//        try {
//            map.put("url", rawFile.toURI().toURL());
//            inputDataStore = DataStoreFinder.getDataStore(map);
//            SimpleFeatureSource inputFeatureSource = inputDataStore.getFeatureSource(inputDataStore.getTypeNames()[0]);
//            SimpleFeatureCollection inputCollection = inputFeatureSource.getFeatures();
//            SimpleFeatureIterator inputFeatures = inputCollection.features();
//
//
//            //level 1 mapping
//            if (level == 1) {
//                LOG.log(Level.INFO, "Mapping polygons to the corresponding administrative districts.");
//                while (inputFeatures.hasNext()) {
//                    SimpleFeature feature = inputFeatures.next();
//                    String country = ((String) feature.getAttribute(4)).intern();
//                    String state = ((String) feature.getAttribute(6)).intern();
//
//                    if (!stateShape.containsKey(state)) {
//                        stateShape.put(state, new ArrayList<Geometry>());
//                        stateCountry.put(state, country); //set up the state-country map
//                    }
//
//                    stateShape.get(state).add((Geometry) feature.getAttribute(0)); //and put all the polygons under a state into another map
//                }
//            } else {
//                //level 0 mapping
//                LOG.log(Level.INFO, "Mapping polygons to the corresponding countries.");
//                while (inputFeatures.hasNext()) {
//                    SimpleFeature feature = inputFeatures.next();
//                    String country = ((String) feature.getAttribute(4)).intern();
//
//                    if (!stateShape.containsKey(country))
//                        stateShape.put(country, new ArrayList<Geometry>());
//
//                    stateShape.get(country).add((Geometry) feature.getAttribute(0));
//                }
//            }
//            inputFeatures.close();
//            inputDataStore.dispose();
//
//            LOG.log(Level.INFO, "Mapping complete.");
//
//            typeBuilder = new SimpleFeatureTypeBuilder();  //build the output feature type
//            typeBuilder.setName("WIKITYPE");
//            typeBuilder.setCRS(DefaultGeographicCRS.WGS84);
//            typeBuilder.add("the_geom", MultiPolygon.class);
//            typeBuilder.add("TITLE1_EN", String.class);
//            if (level == 1) typeBuilder.add("TITLE2_EN", String.class);
//            typeBuilder.setDefaultGeometry("the_geom");
//
//
//            final SimpleFeatureType WIKITYPE = typeBuilder.buildFeatureType();
//
//            geometryFactory = JTSFactoryFinder.getGeometryFactory();
//            featureBuilder = new SimpleFeatureBuilder(WIKITYPE);
//
//            LOG.log(Level.INFO, "Combining polygons that belongs to the same administrative districts.");
//
//            int count = 0;
//            if (level == 1) {
//                int total = stateShape.keySet().size(); //TODO: We need a lot more in the way of progress statements here
//                for (String state : stateCountry.keySet()) {    //create the feature collection for the new shpfile
//                    count++;
//                    try {
//                        Geometry newGeom = geometryFactory.buildGeometry(stateShape.get(state)).union();
//                        featureBuilder.add(newGeom);
//                        featureBuilder.add(state);
//                        featureBuilder.add(state + ", " + stateCountry.get(state));
//                        SimpleFeature feature = featureBuilder.buildFeature(null);
//                        if (count % 10 == 0)
//                            LOG.log(Level.INFO, count + "/" + total + " level 1 administrative districts processed.");
//                        features.add(feature);
//                        stateShape.remove(state);
//                        System.gc();
//                    }
//                    catch (Exception e) {
//                        Geometry newGeom = geometryFactory.buildGeometry(stateShape.get(state)).buffer(0);
//                        featureBuilder.add(newGeom);
//                        featureBuilder.add(state);
//                        featureBuilder.add(state + ", " + stateCountry.get(state));
//                        SimpleFeature feature = featureBuilder.buildFeature(null);
//                        if (count % 10 == 0)
//                            LOG.log(Level.INFO, count + "/" + total + " level 1 administrative districts processed.");
//                        features.add(feature);
//                        LOG.log(Level.INFO, "Exception occured at " + state + ": " + e.getMessage() + ". Attempting different combining methods.");
//                        stateShape.remove(state);
//                        System.gc();
//                        continue;
//                    }
//                }
//            } else {
//                int total = stateShape.keySet().size();
//                HashSet<String> countryList = new HashSet<String>();
//                countryList.addAll(stateShape.keySet());
//                for (String country: countryList) {
//                    count++;
//                    try {
//                        LOG.log(Level.INFO, "Combining " + stateShape.get(country).size() + " polygons for " + country + " (" + count + "/" + total + ")");
//                        Geometry newGeom = geometryFactory.buildGeometry(stateShape.get(country)).union();
//                        featureBuilder.add(newGeom);
//                        featureBuilder.add(country);
//                        SimpleFeature feature = featureBuilder.buildFeature(null);
//                        features.add(feature);
//                        stateShape.remove(country);
//                        System.gc();
//                    }
//                    catch (Exception e){
//                        LOG.log(Level.INFO, "Exception occured at " + country + " : " + e.getMessage() + ". Attempting different combining methods.");
//                        Geometry newGeom = geometryFactory.buildGeometry(stateShape.get(country)).buffer(0);
//                        featureBuilder.add(newGeom);
//                        featureBuilder.add(country);
//                        SimpleFeature feature = featureBuilder.buildFeature(null);
//                        features.add(feature);
//                        stateShape.remove(country);
//                        System.gc();
//                        continue;
//                    }
//                }
//            }
//
//            if (level == 1) {
//                LOG.log(Level.INFO, "Combining complete. " + count + " administrative districts processed.");
//            } else {
//                LOG.log(Level.INFO, "Combining complete. " + count + " countries processed.");
//            }
//
//            stateCountry = null;
//            stateShape = null;
//            System.gc();
//
//            ShapefileDataStoreFactory dataStoreFactory = new ShapefileDataStoreFactory();  //create the output datastore
//
//            Map<String, Serializable> outputParams = new HashMap<String, Serializable>();
//            outputParams.put("url", outputFile.toURI().toURL());
//            outputParams.put("create spatial index", Boolean.TRUE);
//
//            ShapefileDataStore outputDataStore = (ShapefileDataStore) dataStoreFactory.createNewDataStore(outputParams);
//
//            outputDataStore.createSchema(WIKITYPE);
//
//            Transaction transaction = new DefaultTransaction("create");
//
//            String typeName = outputDataStore.getTypeNames()[0];
//            SimpleFeatureSource outputFeatureSource = outputDataStore.getFeatureSource(typeName);
//            SimpleFeatureType SHAPE_TYPE = outputFeatureSource.getSchema();
//
//            LOG.log(Level.INFO, "Writing to " + outputFile.getCanonicalPath());
//
//            if (outputFeatureSource instanceof SimpleFeatureStore) {
//                SimpleFeatureStore featureStore = (SimpleFeatureStore) outputFeatureSource;
//
//                SimpleFeatureCollection collection = new ListFeatureCollection(WIKITYPE, features);
//                featureStore.setTransaction(transaction);
//                try {
//                    featureStore.addFeatures(collection);
//                    transaction.commit();
//                } catch (Exception e) {
//                    e.printStackTrace();
//                    transaction.rollback();
//                } finally {
//                    transaction.close();
//                }
//                LOG.log(Level.INFO, "Writing success.");
//
//            } else {
//                LOG.log(Level.INFO, typeName + " does not support read/write access");
//
//            }
//
//
//        } catch (MalformedURLException e){
//            e.printStackTrace();
//
//        } catch (IOException e){
//            e.printStackTrace();
//
//        }
//
//
//
//    }


}<|MERGE_RESOLUTION|>--- conflicted
+++ resolved
@@ -45,12 +45,9 @@
 import java.util.*;
 import java.util.List;
 import java.util.concurrent.ConcurrentLinkedQueue;
-<<<<<<< HEAD
-import java.util.concurrent.atomic.AtomicInteger;
-=======
->>>>>>> ff164b57
 import java.util.logging.Level;
 import java.util.logging.Logger;
+
 
 
 /**
@@ -197,10 +194,6 @@
                         List<SimpleFeature> features = inputFeatureHandler(inputCollection, country, 0, WIKITYPE, countryState);
                         writeQueue.add(features);
                         writeToShpFile(outputFeatureSource, WIKITYPE, transaction, writeQueue.poll());
-<<<<<<< HEAD
-=======
-                        ;
->>>>>>> ff164b57
 
                     }
                 });
