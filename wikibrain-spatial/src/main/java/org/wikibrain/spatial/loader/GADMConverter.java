package org.wikibrain.spatial.loader;


import com.google.common.collect.Lists;
import com.google.common.collect.Sets;
import com.vividsolutions.jts.geom.*;
import com.vividsolutions.jts.geom.Geometry;
import com.vividsolutions.jts.geom.GeometryFactory;
import net.lingala.zip4j.core.ZipFile;
import net.lingala.zip4j.exception.ZipException;
import org.apache.commons.cli.*;
import org.apache.commons.io.FilenameUtils;
import org.apache.commons.lang3.StringUtils;
import org.apache.commons.io.FileUtils;
import org.apache.commons.codec.digest.*;
import org.geotools.data.shapefile.dbf.DbaseFileHeader;
import org.geotools.data.shapefile.dbf.DbaseFileReader;
import org.geotools.data.shapefile.dbf.DbaseFileWriter;
import org.geotools.data.shapefile.files.ShpFiles;
import org.geotools.data.shapefile.shp.ShapefileException;
import org.geotools.data.shapefile.shp.ShapefileReader;
import org.geotools.data.simple.SimpleFeatureIterator;
import org.geotools.feature.SchemaException;
import org.geotools.geometry.jts.*;
import org.geotools.data.DataUtilities;
import org.geotools.data.DefaultTransaction;
import org.geotools.data.Transaction;
import org.geotools.data.collection.ListFeatureCollection;
import org.geotools.data.shapefile.ShapefileDataStore;
import org.geotools.data.shapefile.ShapefileDataStoreFactory;
import org.geotools.data.simple.SimpleFeatureCollection;
import org.geotools.data.simple.SimpleFeatureSource;
import org.geotools.data.simple.SimpleFeatureStore;
import org.geotools.data.*;
import org.geotools.feature.simple.SimpleFeatureBuilder;
import org.geotools.feature.simple.SimpleFeatureTypeBuilder;
import org.geotools.geometry.jts.JTSFactoryFinder;
import org.geotools.referencing.crs.DefaultGeographicCRS;
import org.opengis.feature.simple.SimpleFeature;
import org.opengis.feature.simple.SimpleFeatureType;
import org.geotools.referencing.crs.DefaultGeographicCRS;
import org.opengis.geometry.*;
import org.opengis.geometry.coordinate.*;
import org.geotools.geometry.jts.*;
import org.hibernate.annotations.SourceType;
import org.wikibrain.conf.ConfigurationException;
import org.wikibrain.conf.Configurator;
import org.wikibrain.conf.DefaultOptionBuilder;
import org.wikibrain.core.WikiBrainException;
import org.wikibrain.core.cmd.Env;
import org.wikibrain.core.cmd.EnvBuilder;
import org.wikibrain.core.dao.DaoException;
import org.wikibrain.core.dao.LocalPageDao;
import org.wikibrain.phrases.PhraseAnalyzer;
import org.wikibrain.spatial.core.dao.SpatialDataDao;
import org.wikibrain.spatial.core.dao.postgis.PostGISDB;
import org.wikibrain.utils.WpIOUtils;
import org.wikibrain.wikidata.WikidataDao;
import org.wikibrain.download.*;
import net.lingala.zip4j.*;

import java.awt.*;
import java.io.*;
import java.net.MalformedURLException;
import java.net.URL;
import java.nio.channels.FileChannel;
import java.nio.channels.WritableByteChannel;
import java.nio.charset.Charset;
import java.util.*;
import java.util.List;
import java.util.logging.Level;
import java.util.logging.Logger;


/**
* Created by aaroniidx on 4/13/14.
*/
public class GADMConverter {


    public static final Logger LOG = Logger.getLogger(GADMConverter.class.getName());

    public static void downloadAndConvert(SpatialDataFolder folder) throws WikiBrainException {

        try {


            WpIOUtils ioUtils = new WpIOUtils();
            String tmpFolderName = "_gadmdownload";
            String[] search = {".zip"};


            File tmpFolder = WpIOUtils.createTempDirectory(tmpFolderName, true);


<<<<<<< HEAD


            // check to see if GADM layers already exist
            // TODO: this check should be made more sophisticated, esp. in the case of partial downloads
            //if (folder.hasLayer("GADM0", "earth")){ // if layers already exist, do nothing and return
            //    return;
            //}

=======
>>>>>>> d82f2775
            // Download to a temp folder (Note that WikiBrain will ignore all reference systems that begin with "_"
            //folder.createNewReferenceSystemIfNotExists(tmpFolder.getCanonicalPath());
            File rawFile = downloadGADMShapeFile(tmpFolder.getCanonicalPath());

            //copy level 2 shapefile to earth reference system
<<<<<<< HEAD
            LOG.log(Level.INFO, "Copying level 2 shapefiles to " + folder.getCanonicalPath());
            FileUtils.copyDirectory(new File(rawFile.getParent()), baseFolder.getRefSysFolder("earth"));
=======
            FileUtils.copyDirectory(new File(tmpFolder.getCanonicalPath() + "/gadm_v2_shp"), folder.getRefSysFolder("earth"));
>>>>>>> d82f2775

            // convert file and save as layer in earth reference system
            convertShpFile(rawFile, folder, 1);
            convertShpFile(rawFile, folder, 0);


        } catch(IOException e){
            throw new WikiBrainException(e);
        } catch (ZipException e) {
            e.printStackTrace();
        } catch (InterruptedException e) {
            e.printStackTrace();
        }

    }

    /**
     * Download GADM shape file
     * @param tmpFolder
     * @return
     *
     */
    public static File downloadGADMShapeFile(String tmpFolder) throws IOException, ZipException, InterruptedException {

        String baseFileName = "gadm_v2_shp";
        String zipFileName = baseFileName + ".zip";
        String gadmURL = "http://biogeo.ucdavis.edu/data/gadm2/" + zipFileName;
        Collection<File> tmpFileList;
        File existingFile = null, f = null;
        boolean found = false;

        //TODO: add MD5 checksum to ensure it's the right file
        tmpFileList = FileUtils.listFiles(new File(new File(tmpFolder).getParent()), null, true);
        for (File file: tmpFileList)
            if (file.getName().equals("gadm_v2_shp.zip")) {
                found = true;
                existingFile = file;
                break;
            }

        if (!found) {
            File gadmShapeFile = new File(tmpFolder + "/" + zipFileName);
            FileDownloader downloader = new FileDownloader();
            downloader.download(new URL(gadmURL), gadmShapeFile);
            ZipFile zipFile = new ZipFile(gadmShapeFile.getCanonicalPath());
            LOG.log(Level.INFO, "Extracting to " + gadmShapeFile.getParent());
            zipFile.extractAll(gadmShapeFile.getParent());
            f = new File(tmpFolder + "/gadm2.shp");
            LOG.log(Level.INFO, "Extraction complete.");
            return f;
        }

        ZipFile zipFile = new ZipFile(existingFile.getCanonicalPath());
        LOG.log(Level.INFO, "Extracting to " + existingFile.getParent());
        zipFile.extractAll(existingFile.getParent());
        f = new File(existingFile.getCanonicalPath() + "/gadm2.shp");
        LOG.log(Level.INFO, "Extraction complete.");
        return f;

    }


    /**
     *
     * @param rawFile
     * @param outputFolder
     * @return
     * //TODO: reduce memory usage
     * Converts raw GADM shapefile into WikiBrain readable type
     * Recommended JVM max heapsize = 4G
     *
     */
    public static void convertShpFile(File rawFile, SpatialDataFolder outputFolder, int level) throws IOException {
        if ((level != 0) && (level != 1)) throw new IllegalArgumentException("Level must be 0 or 1");

        File outputFile;
        Map map = new HashMap();
        HashMap<String, List<Geometry>> stateShape = new HashMap<String, List<Geometry>>();
        HashMap<String, String> stateCountry = new HashMap<String, String>();
        if (level == 1)
            outputFile = new File(outputFolder.getRefSysFolder("earth").getCanonicalPath() + "/" + "gadm1.shp");
        else
            outputFile = new File(outputFolder.getRefSysFolder("earth").getCanonicalPath() + "/" + "gadm0.shp");

        ShapefileReader shpReader;
        GeometryFactory geometryFactory;
        SimpleFeatureTypeBuilder typeBuilder;
        SimpleFeatureBuilder featureBuilder;
        DataStore inputDataStore;
        List<SimpleFeature> features = new ArrayList<SimpleFeature>();

        try {
            map.put("url", rawFile.toURI().toURL());
            inputDataStore = DataStoreFinder.getDataStore(map);
            SimpleFeatureSource inputFeatureSource = inputDataStore.getFeatureSource(inputDataStore.getTypeNames()[0]);
            SimpleFeatureCollection inputCollection = inputFeatureSource.getFeatures();
            SimpleFeatureIterator inputFeatures = inputCollection.features();

            LOG.log(Level.INFO, "Mapping polygons...");
            //level 1 mapping
            if (level == 1) {
                while (inputFeatures.hasNext()) {
                    SimpleFeature feature = inputFeatures.next();
                    String country = ((String) feature.getAttribute(4)).intern();
                    String state = ((String) feature.getAttribute(6)).intern();

                    if (!stateShape.containsKey(state)) {
                        stateShape.put(state, new ArrayList<Geometry>());
                        stateCountry.put(state, country); //set up the state-country map
                    }

                    stateShape.get(state).add((Geometry) feature.getAttribute(0)); //and put all the polygons under a state into another map
                }
            } else {
                //level 0 mapping
                while (inputFeatures.hasNext()) {
                    SimpleFeature feature = inputFeatures.next();
                    String country = ((String) feature.getAttribute(4)).intern();

                    if (!stateShape.containsKey(country))
                        stateShape.put(country, new ArrayList<Geometry>());

                    stateShape.get(country).add((Geometry) feature.getAttribute(0));
                }
            }
            inputFeatures.close();
            inputDataStore.dispose();

            LOG.log(Level.INFO, "Mapping complete.");

            typeBuilder = new SimpleFeatureTypeBuilder();  //build the output feature type
            typeBuilder.setName("WIKITYPE");
            typeBuilder.setCRS(DefaultGeographicCRS.WGS84);
            typeBuilder.add("the_geom", MultiPolygon.class);
            typeBuilder.add("TITLE1_EN", String.class);
            if (level == 1) typeBuilder.add("TITLE2_EN", String.class);
            typeBuilder.setDefaultGeometry("the_geom");


            final SimpleFeatureType WIKITYPE = typeBuilder.buildFeatureType();

            geometryFactory = JTSFactoryFinder.getGeometryFactory();
            featureBuilder = new SimpleFeatureBuilder(WIKITYPE);

            LOG.log(Level.INFO, "Processing polygons...");

            int count = 0;
            if (level == 1) {
                int total = stateShape.keySet().size();
                for (String state : stateCountry.keySet()) {    //create the feature collection for the new shpfile
                    count++;
                    Geometry newGeom = geometryFactory.buildGeometry(stateShape.get(state)).union();
                    featureBuilder.add(newGeom);
                    featureBuilder.add(state);
                    featureBuilder.add(state + ", " + stateCountry.get(state));
                    SimpleFeature feature = featureBuilder.buildFeature(null);
                    if (count % 50 == 0)
                        LOG.log(Level.INFO, count + "/" + total + " states processed.");
                    features.add(feature);
                    stateShape.remove(state);
                    System.gc();
                }
            } else {
                int total = stateShape.keySet().size();
                for (String country: stateShape.keySet()) {
                    count++;
                    Geometry newGeom = geometryFactory.buildGeometry(stateShape.get(country)).union();
                    featureBuilder.add(newGeom);
                    featureBuilder.add(country);
                    SimpleFeature feature = featureBuilder.buildFeature(null);
                    if (count % 50 == 0)
                        LOG.log(Level.INFO, count + "/" + total + " states processed.");
                    features.add(feature);
                    stateShape.remove(country);
                    System.gc();
                }
            }


            LOG.log(Level.INFO, "Processing complete. " + count + " states processed.");
            stateCountry = null;
            stateShape = null;
            System.gc();

            ShapefileDataStoreFactory dataStoreFactory = new ShapefileDataStoreFactory();  //create the output datastore

            Map<String, Serializable> outputParams = new HashMap<String, Serializable>();
            outputParams.put("url", outputFile.toURI().toURL());
            outputParams.put("create spatial index", Boolean.TRUE);

            ShapefileDataStore outputDataStore = (ShapefileDataStore) dataStoreFactory.createNewDataStore(outputParams);

            outputDataStore.createSchema(WIKITYPE);

            Transaction transaction = new DefaultTransaction("create");

            String typeName = outputDataStore.getTypeNames()[0];
            SimpleFeatureSource outputFeatureSource = outputDataStore.getFeatureSource(typeName);
            SimpleFeatureType SHAPE_TYPE = outputFeatureSource.getSchema();

            LOG.log(Level.INFO, "Writing to " + outputFile.getCanonicalPath());

            if (outputFeatureSource instanceof SimpleFeatureStore) {
                SimpleFeatureStore featureStore = (SimpleFeatureStore) outputFeatureSource;

                SimpleFeatureCollection collection = new ListFeatureCollection(WIKITYPE, features);
                featureStore.setTransaction(transaction);
                try {
                    featureStore.addFeatures(collection);
                    transaction.commit();
                } catch (Exception e) {
                    e.printStackTrace();
                    transaction.rollback();
                } finally {
                    transaction.close();
                }
                LOG.log(Level.INFO, "Writing success.");

            } else {
                LOG.log(Level.INFO, typeName + " does not support read/write access");

            }


        } catch (MalformedURLException e){
            e.printStackTrace();

        } catch (IOException e){
            e.printStackTrace();

        }



    }

}<|MERGE_RESOLUTION|>--- conflicted
+++ resolved
@@ -87,34 +87,16 @@
 
             WpIOUtils ioUtils = new WpIOUtils();
             String tmpFolderName = "_gadmdownload";
-            String[] search = {".zip"};
-
 
             File tmpFolder = WpIOUtils.createTempDirectory(tmpFolderName, true);
 
 
-<<<<<<< HEAD
-
-
-            // check to see if GADM layers already exist
-            // TODO: this check should be made more sophisticated, esp. in the case of partial downloads
-            //if (folder.hasLayer("GADM0", "earth")){ // if layers already exist, do nothing and return
-            //    return;
-            //}
-
-=======
->>>>>>> d82f2775
             // Download to a temp folder (Note that WikiBrain will ignore all reference systems that begin with "_"
             //folder.createNewReferenceSystemIfNotExists(tmpFolder.getCanonicalPath());
             File rawFile = downloadGADMShapeFile(tmpFolder.getCanonicalPath());
 
             //copy level 2 shapefile to earth reference system
-<<<<<<< HEAD
-            LOG.log(Level.INFO, "Copying level 2 shapefiles to " + folder.getCanonicalPath());
-            FileUtils.copyDirectory(new File(rawFile.getParent()), baseFolder.getRefSysFolder("earth"));
-=======
             FileUtils.copyDirectory(new File(tmpFolder.getCanonicalPath() + "/gadm_v2_shp"), folder.getRefSysFolder("earth"));
->>>>>>> d82f2775
 
             // convert file and save as layer in earth reference system
             convertShpFile(rawFile, folder, 1);
