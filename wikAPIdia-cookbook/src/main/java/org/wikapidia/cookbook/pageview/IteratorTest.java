package org.wikapidia.cookbook.pageview;

import gnu.trove.map.TIntIntMap;
import gnu.trove.map.hash.TIntIntHashMap;
import org.wikapidia.conf.ConfigurationException;
import org.wikapidia.conf.Configurator;
import org.wikapidia.core.WikapidiaException;
import org.wikapidia.core.cmd.Env;
import org.wikapidia.core.cmd.EnvBuilder;
import org.wikapidia.core.dao.DaoException;
import org.wikapidia.core.dao.LocalPageDao;
import org.wikapidia.core.dao.live.LocalPageLiveDao;
import org.wikapidia.core.lang.Language;
import org.wikapidia.core.model.Title;
import org.wikapidia.pageview.PageViewDataStruct;
import org.wikapidia.pageview.PageViewIterator;

/**
 * Created with IntelliJ IDEA.
 * User: derian
 * Date: 12/9/13
 * Time: 11:33 AM
 * To change this template use File | Settings | File Templates.
 */
public class IteratorTest {

    //get page view stats for simple for two hours, one hour at a time
    public static void main(String[] args) throws WikapidiaException, DaoException, ConfigurationException {
        Language lang = Language.getByLangCode("simple");
        Env env = new EnvBuilder().build();
        Configurator configurator = env.getConfigurator();
        LocalPageDao pdao = configurator.get(LocalPageDao.class, "sql");
        PageViewIterator it = new PageViewIterator(lang, 2013, 12, 8, 1, 2013, 12, 8, 5);

        int i = 0;
<<<<<<< HEAD
        while (i < 3) {
=======
        while (it.hasNext()) {
>>>>>>> 852503b2
            //see how long it takes to get page view stats for one hour
            double start = System.currentTimeMillis();
            PageViewDataStruct data = it.next();
            double elapsed = (System.currentTimeMillis() - start) / 1000;
            System.out.println("Took " + elapsed + " seconds to parse page view data for hour " + i);
            TIntIntMap stats = data.getPageViewStats();
            for (int pageId : stats.keys()) {
                try{
                    Title page = pdao.getById(lang, pageId).getTitle();
                    System.out.println("\tPage: " + page + "; Views: " + stats.get(pageId));
                }
                catch(NullPointerException e){
                    System.out.println("Message: " + e.getMessage());
                    System.out.println("Stacktrace: " + e.getStackTrace());
                    continue;
                }
            }
            i++;
        }

    }
}<|MERGE_RESOLUTION|>--- conflicted
+++ resolved
@@ -33,11 +33,7 @@
         PageViewIterator it = new PageViewIterator(lang, 2013, 12, 8, 1, 2013, 12, 8, 5);
 
         int i = 0;
-<<<<<<< HEAD
-        while (i < 3) {
-=======
         while (it.hasNext()) {
->>>>>>> 852503b2
             //see how long it takes to get page view stats for one hour
             double start = System.currentTimeMillis();
             PageViewDataStruct data = it.next();
