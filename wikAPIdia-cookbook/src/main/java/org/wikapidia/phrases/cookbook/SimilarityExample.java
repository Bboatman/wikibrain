package org.wikapidia.phrases.cookbook;

import org.wikapidia.conf.Configuration;
import org.wikapidia.conf.ConfigurationException;
import org.wikapidia.conf.Configurator;
import org.wikapidia.core.dao.DaoException;
import org.wikapidia.core.dao.LocalLinkDao;
import org.wikapidia.core.dao.LocalPageDao;
import org.wikapidia.core.lang.Language;
import org.wikapidia.core.model.LocalPage;
import org.wikapidia.core.model.NameSpace;
import org.wikapidia.core.model.Title;
import org.wikapidia.phrases.PhraseAnalyzer;
import org.wikapidia.sr.BaseLocalSRMetric;
import org.wikapidia.sr.Explanation;
import org.wikapidia.sr.MilneWittenSimilarity;
import org.wikapidia.sr.SRResult;
import org.wikapidia.sr.disambig.Disambiguator;
import org.wikapidia.sr.disambig.TopResultDisambiguator;


/**
 * @author Matt Lesicko
 */
public class SimilarityExample {
    private static void printResult(SRResult result){
        if (result == null){
            System.out.println("Result was null");
        }
        else {
            System.out.println("Similarity value: "+result.getValue());
            int explanationsSeen = 0;
            for (Explanation explanation : result.getExplanations()){
                System.out.println(explanation.getPlaintext());
                if (++explanationsSeen>5){
                    break;
                }
            }
        }

    }


    public static void main(String args[]) throws ConfigurationException, DaoException {
        //Set-up
        Language lang = Language.getByLangCode("simple");
        Configurator c = new Configurator(new Configuration());
        PhraseAnalyzer pa = c.get(PhraseAnalyzer.class,"anchortext");
        Disambiguator disambiguator = new TopResultDisambiguator(pa);
        LocalLinkDao localLinkDao = c.get(LocalLinkDao.class);
        LocalPageDao localPageDao = c.get(LocalPageDao.class);
<<<<<<< HEAD
        BaseLocalSRMetric sr = new MilneWittenSimilarity(disambiguator,localLinkDao,localPageDao,true);
=======
        BaseLocalSRMetric sr = new MilneWittenSimilarity(disambiguator,localLinkDao,localPageDao, true);
>>>>>>> d4aad91b
        //Similarity between strings
        String string1 = "Barack Obama";
        String string2 = "US";
        String string3 = "Canada";
        String string4 = "vim";
        System.out.println("Barack Obama and US:");
        printResult(sr.similarity(string1,string2,lang,true));
        System.out.println("Barack Obama and Canada:");
        printResult(sr.similarity(string1,string3,lang,true));
        System.out.println("Barack Obama and vim:");
        printResult(sr.similarity(string1,string4,lang,true));
        System.out.println("Barack Obama and Barack Obama");
        printResult(sr.similarity(string1,string1,lang,true));


        //Similarity between pages
        LocalPage page1 = localPageDao.getByTitle(lang, new Title(string1, lang), NameSpace.ARTICLE);
        System.out.println(page1.getTitle());
        LocalPage page2 = localPageDao.getByTitle(lang, new Title(string2, lang), NameSpace.ARTICLE);
        System.out.println(page2.getTitle());
        LocalPage page3 = localPageDao.getByTitle(lang, new Title(string3,lang),NameSpace.ARTICLE);
        System.out.println(page3.getTitle());
        LocalPage page4 = localPageDao.getByTitle(lang, new Title(string4, lang),NameSpace.ARTICLE);
        System.out.println(page4.getTitle());
        System.out.println("Barack Obama and US:");
        printResult(sr.similarity(page1,page2,true));
        System.out.println("Barack Obama and Canada:");
        printResult(sr.similarity(page1,page3,true));
        System.out.println("Barack Obama and vim:");
        printResult(sr.similarity(page1,page4,true));
        System.out.println("Barack Obama and Barack Obama");
        printResult(sr.similarity(page1,page1,true));

    }
}<|MERGE_RESOLUTION|>--- conflicted
+++ resolved
@@ -49,11 +49,7 @@
         Disambiguator disambiguator = new TopResultDisambiguator(pa);
         LocalLinkDao localLinkDao = c.get(LocalLinkDao.class);
         LocalPageDao localPageDao = c.get(LocalPageDao.class);
-<<<<<<< HEAD
-        BaseLocalSRMetric sr = new MilneWittenSimilarity(disambiguator,localLinkDao,localPageDao,true);
-=======
         BaseLocalSRMetric sr = new MilneWittenSimilarity(disambiguator,localLinkDao,localPageDao, true);
->>>>>>> d4aad91b
         //Similarity between strings
         String string1 = "Barack Obama";
         String string2 = "US";
@@ -87,5 +83,6 @@
         System.out.println("Barack Obama and Barack Obama");
         printResult(sr.similarity(page1,page1,true));
 
+
     }
 }