---
    layout : default
    title : Page Views
---

<<<<<<< HEAD
# Page view module  
=======
# Page view module       
WikiBrain provides a way of downloading the number of pageviews for each article for a given hour. This data is published by the wikimedia foundation on dumps.wikimedia.org website. The number of page views for each article is used as a metric for populatity of articles. Once the requested hour(s) are loaded into the database several pieces of information can be accessed using PageViewSqlDao, including:

* `getNumViews(language, pageid, startDate, endDate)` returns the number of pageviews for the specified page ID in the language given for the hours that fall in between the start and end date.
* `getNumViews(Language language, int id, DateTime startDate, int numberOfHours, LocalPageDao localPageDao)` returns the number of pageviews for the specified pageviews for the specified page ID in the language given for the number of hours given after the start date.
* `getNumViews(Language lang, Iterable<Integer> ids, DateTime startTime, DateTime endTime, LocalPageDao localPageDao)` returns a map of the given page IDs to the number of pageviews in the language given for the times between the start and end date.
* `getAllViews(Language language, DateTime startDate, DateTime endDate, LocalPageDao localPageDao)` returns a map of all page IDs in the given language to pageviews from all hours between the start and end date.

To access this pageview information, you must first run PageViewLoader to download the desired hours. You must specify in your arguments what language you would like, and what hours you would like to download. The syntax for the command is language code first, followed by the start date, then the end date. The syntax for the dates is `<four_digit_year>-<numeric_month_1-12>-<numeric_day_1-31>-<numeric_hour_0-23>`. An example for downloading the pageviews for Simple English for the whole day of June 21, 2014 is as follows:

```bash
./wb-java.sh org.wikibrain.pageview.PageViewLoader simple 2014-6-21-0 2014-6-21-23
```
You must only download the pageviews for each hour once on each machine. If you call one of the methods from PageViewSqlDao with a date not yet downloaded, the class will automatically download the unacquired dates. However, we recommend you use PageViewLoader to download your dates in advance.

Once you have downloaded the needed pageview files, you can search for pageviews for specific articles with the code like the following:

```bash
        // Initialize the WikiBrain environment, get local page dao and pageview dao
        Env env= EnvBuilder.envFromArgs(args);
        Configurator configurator = env.getConfigurator();
        PageViewSqlDao pageViewSqlDao= configurator.get(PageViewSqlDao.class);
        LocalPageDao localPageDao = configurator.get(LocalPageDao.class);
        UniversalPageDao universalPageDao= configurator.get(UniversalPageDao.class);

        DateTime startTime= new DateTime(2014,6,21,0,0); //set the start date to year, month,day, hour, min
        DateTime endTime= new DateTime(2014,6,21,23,0);
            
        List<Integer> testList = new ArrayList();
        
        //adds local IDs to list to test pageview dao
        testList.add(219587);
        testList.add(47);
        testList.add(39);
        testList.add(10983);
        
        //calls pageview dao and maps local IDs from testList to num views
        Map<Integer,Integer> results=pageViewSqlDao.getNumViews(Language.SIMPLE,testList,startTime,endTime,localPageDao);
        
        //prints all pages and pageviews from testList
        for (Integer id : results.keySet()) {
            System.out.println(id + " :: " + localPageDao.getById(Language.SIMPLE, id).getTitle().toString() + " :: " + results.get(id));
        }
```

When run, this code prints out the following:

```bash
    39 :: Apple (simple) :: 61
    858 :: Universe (simple) :: 47
    219587 :: United States (simple) :: 153
    47 :: Atom (simple) :: 96
    10983 :: Minnesota (simple) :: 13
```

The first number is the local ID (in Simple English) of the concept, followed by the title of the page, and the final number is the number of pageviews. All of this is done in Simple English. For example, the Simple English "Apple" page received 61 pageviews on June 21, 2014, while "United States" received 153.
>>>>>>> 95e0d83d
<|MERGE_RESOLUTION|>--- conflicted
+++ resolved
@@ -3,9 +3,6 @@
     title : Page Views
 ---
 
-<<<<<<< HEAD
-# Page view module  
-=======
 # Page view module       
 WikiBrain provides a way of downloading the number of pageviews for each article for a given hour. This data is published by the wikimedia foundation on dumps.wikimedia.org website. The number of page views for each article is used as a metric for populatity of articles. Once the requested hour(s) are loaded into the database several pieces of information can be accessed using PageViewSqlDao, including:
 
@@ -61,5 +58,4 @@
     10983 :: Minnesota (simple) :: 13
 ```
 
-The first number is the local ID (in Simple English) of the concept, followed by the title of the page, and the final number is the number of pageviews. All of this is done in Simple English. For example, the Simple English "Apple" page received 61 pageviews on June 21, 2014, while "United States" received 153.
->>>>>>> 95e0d83d
+The first number is the local ID (in Simple English) of the concept, followed by the title of the page, and the final number is the number of pageviews. All of this is done in Simple English. For example, the Simple English "Apple" page received 61 pageviews on June 21, 2014, while "United States" received 153.