package org.wikapidia.download;

import java.io.File;
import java.io.IOException;
<<<<<<< HEAD
import java.net.URL;
import java.util.Collection;
import java.util.List;
=======
>>>>>>> 85b12913
import java.util.logging.Level;
import java.util.logging.Logger;

import com.github.axet.wget.WGet;
import com.github.axet.wget.info.ex.DownloadIOCodeError;
import com.google.common.collect.Multimap;
import org.apache.commons.cli.*;
import org.wikapidia.conf.DefaultOptionBuilder;

/**
 *
 * @author Ari Weiland
 *
 * Downloads dumps from a specified tsv file containing lines of dump links.
 *
 */

public class FileDownloader {

    private static final Logger LOG = Logger.getLogger(FileDownloader.class.getName());

    private final File tmp;
    private final File output;

    public FileDownloader(File output) {
        this.output = output;
        tmp = new File(".tmp");
    }

//    public void downloadFrom(File file) throws IOException, InterruptedException {
//        if (!tmp.exists()) tmp.mkdir();
//        DumpLinkCluster linkCluster = DumpLinkInfo.parseFile(file);
//        int numTotalFiles = linkCluster.size();
//        LOG.log(Level.INFO, "Starting to download " + numTotalFiles + " files");
//        int i = 0;
//        for (Multimap<LinkMatcher, DumpLinkInfo> map : linkCluster) {
//            for (LinkMatcher linkMatcher : map.keySet()) {
//                for (DumpLinkInfo link : map.get(linkMatcher)) {
//                    URL tryURL = link.getUrl();
//                    try {
//                        WGet w = new WGet(link.getUrl(), tmp);
//                        w.download();
//                        File download = new File(tmp, link.getDownloadName());
//                        download.renameTo(new File(tmp, link.getFileName()));
//                        i++;
//                        LOG.log(Level.INFO, "Download complete: " + download.getName() +
//                                " " + i + "/" + numTotalFiles + " files");
//                        w = null;
//                        Thread.sleep(000);
//                    } catch (DownloadIOCodeError e) {
//                        LOG.log(Level.WARNING, "HTTP " + e.getCode() + "-Error at " + link.getUrl());
//                    }
//                }
//                for (DumpLinkInfo link : map.get(linkMatcher)) {
//                    File download = new File(tmp, link.getFileName());
//                    File target = new File(output, link.getLocalPath());
//                    if (!target.exists()) target.mkdirs();
//                    download.renameTo(new File(target, download.getName()));
//                }
//            }
//        }
//        tmp.delete();
//    }

    public void getDump(DumpLinkInfo link, int failedTimes) throws InterruptedException, IOException {
        try {
            new WGet(link.getUrl(), tmp).download();
            File download = new File(tmp, link.getDownloadName());
            download.renameTo(new File(tmp, link.getFileName()));
            LOG.log(Level.INFO, "Download complete: " + download.getName());
            Thread.sleep(5000);
        } catch (DownloadIOCodeError e) {
            failedTimes++;
            LOG.log(Level.INFO, "Fail to download : " + link.getFileName() +
                    ", reconect in " + (failedTimes * 10) + " seconds (HTTP "+ e.getCode() + "-Error " + link.getUrl() + ")");
            Thread.sleep(10000 * failedTimes);
            getDump(link, failedTimes);
        }
    }

        public void downloadFrom(File file) throws IOException, InterruptedException {
        if (!tmp.exists()) tmp.mkdir();
        DumpLinkCluster linkCluster = DumpLinkInfo.parseFile(file);
        int numTotalFiles = linkCluster.size();
        LOG.log(Level.INFO, "Starting to download " + numTotalFiles + " files");
        int i = 0;
        for (Multimap<LinkMatcher, DumpLinkInfo> map : linkCluster) {
            for (LinkMatcher linkMatcher : map.keySet()) {
                for (DumpLinkInfo link : map.get(linkMatcher)) {
                    try {
                        getDump(link, 0);
                        i++;
                        LOG.log(Level.INFO, i + "/" + numTotalFiles + " files downloaded");
                    } catch (DownloadIOCodeError e) {
                        LOG.log(Level.WARNING, "HTTP " + e.getCode() + "-Error at " + link.getUrl());
                    }
                }
                for (DumpLinkInfo link : map.get(linkMatcher)) {
                    File download = new File(tmp, link.getFileName());
                    File target = new File(output, link.getLocalPath());
                    if (!target.exists()) target.mkdirs();
                    download.renameTo(new File(target, download.getName()));
                }
            }
        }
        tmp.delete();
    }



    public static void main(String[] args) throws IOException, InterruptedException {

        Options options = new Options();
        options.addOption(
                new DefaultOptionBuilder()
                        .hasArg()
                        .withLongOpt("output")
                        .withDescription("Path to output file.")
                        .create("o"));

        CommandLineParser parser = new PosixParser();
        CommandLine cmd;

        try {
            cmd = parser.parse(options, args);
        } catch (ParseException e) {
            System.err.println("Invalid option usage: " + e.getMessage());
            new HelpFormatter().printHelp("FileDownloader", options);
            return;
        }

        String filePath = cmd.getOptionValue('o', "download");
        if (cmd.getArgList().isEmpty()) {
            System.err.println("No input files specified.");
            new HelpFormatter().printHelp("FileDownloader", options);
            return;
        }

        final FileDownloader downloader = new FileDownloader(new File(filePath));
        for (Object path : cmd.getArgList()) {
            downloader.downloadFrom(new File((String) path));
        }
    }
}<|MERGE_RESOLUTION|>--- conflicted
+++ resolved
@@ -2,12 +2,6 @@
 
 import java.io.File;
 import java.io.IOException;
-<<<<<<< HEAD
-import java.net.URL;
-import java.util.Collection;
-import java.util.List;
-=======
->>>>>>> 85b12913
 import java.util.logging.Level;
 import java.util.logging.Logger;
 
@@ -36,41 +30,6 @@
         this.output = output;
         tmp = new File(".tmp");
     }
-
-//    public void downloadFrom(File file) throws IOException, InterruptedException {
-//        if (!tmp.exists()) tmp.mkdir();
-//        DumpLinkCluster linkCluster = DumpLinkInfo.parseFile(file);
-//        int numTotalFiles = linkCluster.size();
-//        LOG.log(Level.INFO, "Starting to download " + numTotalFiles + " files");
-//        int i = 0;
-//        for (Multimap<LinkMatcher, DumpLinkInfo> map : linkCluster) {
-//            for (LinkMatcher linkMatcher : map.keySet()) {
-//                for (DumpLinkInfo link : map.get(linkMatcher)) {
-//                    URL tryURL = link.getUrl();
-//                    try {
-//                        WGet w = new WGet(link.getUrl(), tmp);
-//                        w.download();
-//                        File download = new File(tmp, link.getDownloadName());
-//                        download.renameTo(new File(tmp, link.getFileName()));
-//                        i++;
-//                        LOG.log(Level.INFO, "Download complete: " + download.getName() +
-//                                " " + i + "/" + numTotalFiles + " files");
-//                        w = null;
-//                        Thread.sleep(000);
-//                    } catch (DownloadIOCodeError e) {
-//                        LOG.log(Level.WARNING, "HTTP " + e.getCode() + "-Error at " + link.getUrl());
-//                    }
-//                }
-//                for (DumpLinkInfo link : map.get(linkMatcher)) {
-//                    File download = new File(tmp, link.getFileName());
-//                    File target = new File(output, link.getLocalPath());
-//                    if (!target.exists()) target.mkdirs();
-//                    download.renameTo(new File(target, download.getName()));
-//                }
-//            }
-//        }
-//        tmp.delete();
-//    }
 
     public void getDump(DumpLinkInfo link, int failedTimes) throws InterruptedException, IOException {
         try {
@@ -116,8 +75,6 @@
         tmp.delete();
     }
 
-
-
     public static void main(String[] args) throws IOException, InterruptedException {
 
         Options options = new Options();
