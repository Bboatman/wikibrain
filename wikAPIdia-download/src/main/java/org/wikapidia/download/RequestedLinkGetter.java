--- conflicted
+++ resolved
@@ -142,23 +142,12 @@
     public static void main(String[] args) throws IOException, WikapidiaException, ParseException, ConfigurationException {
 
         Options options = new Options();
-<<<<<<< HEAD
-
-        options.addOption(
-                new DefaultOptionBuilder()
-                        .hasArgs()
-                        .withLongOpt("languages")
-                        .withValueSeparator(',')
-                        .withDescription("List of languages, separated by a comma (e.g. 'en,de'). \nDefault is " + new Configuration().get().getStringList("languages"))
-                        .create("l"));
-=======
->>>>>>> 47070990
         options.addOption(
                 new DefaultOptionBuilder()
                         .hasArgs()
                         .withValueSeparator(',')
                         .withLongOpt("names")
-                        .withDescription("Names of file types, separated by comma (e.g. 'articles,abstracts'). \nDefault is " + new Configuration().get().getStringList("download.matcher"))
+                        .withDescription("Names of file types, separated by comma (e.g. 'articles,abstracts'). \nDefault is " + new Configuration().get().getAnyRef("downloadMatcher"))
                         .create("n"));
         options.addOption(
                 new DefaultOptionBuilder()
@@ -202,30 +191,7 @@
             }
         }
 
-<<<<<<< HEAD
-        List<String> langCodes;
-        if (cmd.hasOption("l")) {
-            langCodes = Arrays.asList(cmd.getOptionValues("l"));
-        } else {
-            langCodes = conf.getConf().get().getStringList("languages");
-        }
-        LanguageSet languages;
-        try{
-            languages = new LanguageSet(langCodes);
-        } catch (IllegalArgumentException e) {
-            String langs = "";
-            for (Language language : Language.LANGUAGES) {
-                langs += "," + language.getLangCode();
-            }
-            langs = langs.substring(1);
-            System.err.println(e.toString()
-                    + "\nValid language codes: \n" + langs);
-            System.exit(1);
-            return;
-        }
-=======
         LanguageSet languages = env.getLanguages();
->>>>>>> 47070990
 
         Date getDumpByDate = new Date();
         if (cmd.hasOption("d")) {
