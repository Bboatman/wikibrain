package org.wikapidia.download;

import org.junit.Test;
import org.wikapidia.core.WikapidiaException;
import org.wikapidia.core.lang.Language;
import org.wikapidia.download.DumpLinkGetter;

import java.io.IOException;
import java.net.URL;
import java.text.ParseException;
import java.util.*;
import java.util.regex.Pattern;

/**
 */
public class TestDumpLinkGetter {

    @Test
    public void testDumpLinkGetter() throws IOException {
        for (Language lang : Arrays.asList(Language.getByLangCode("en"))) {
            DumpLinkGetter testGetter = new DumpLinkGetter(lang, Arrays.asList(LinkMatcher.values()), "20130604");
//            System.out.println("" /*+ testGetter.getFileLinks().size()*/ + "\n" + testGetter.getFileLinks() );
            System.out.println(testGetter.getDumpFiles());
        }
    }

<<<<<<< HEAD
    @Test
    public void testNew() throws IOException, ParseException {
        for (Language lang : Arrays.asList(Language.getByLangCode("en"))) {
            RequestedLinkGetter testGetter = new RequestedLinkGetter(lang, Arrays.asList(LinkMatcher.values()), "20130604");
//            System.out.println("" /*+ testGetter.getFileLinks().size()*/ + "\n" + testGetter.getFileLinks() );
            System.out.println(testGetter.getAllDates());
        }
    }

    @Test
    public void testComparator() throws IOException, ParseException, WikapidiaException {
        for (Language lang : Arrays.asList(Language.getByLangCode("id"))) {
            RequestedLinkGetter testGetter = new RequestedLinkGetter(lang, Arrays.asList(LinkMatcher.values()), "20130701");
            System.out.println(testGetter.getDumps());
            System.out.println(testGetter.getDumps().size());
        }

    }
=======

//    @Test
//    public void testGetLanguageIndex() throws ParseException {
//        for(Language lang : Language.LANGUAGES) {
//            DumpLinkGetter testGetter = new DumpLinkGetter(DumpLinkGetter.BASEURL_STRING, Arrays.asList(LinkMatcher.values()), lang);
//            try {
//                String date = testGetter.dateSelecter(testGetter.getAvailableDates(lang), testGetter.stringToDate("20131106"));
//                HashMap<String, List<URL>> whoa= testGetter.getDumpFiles(testGetter.getDumpIndexDate(date));
//                System.out.println(testGetter.getDumpIndexDate(date));
//                System.out.println(whoa);
//            } catch (IOException e) {
//                System.err.println("IO");
//            }
//        }
//    }
//
//    @Test
//    public void testIndex() throws IOException {
//        for(Language lang : Language.LANGUAGES) {
//            DumpLinkGetter testGetter = new DumpLinkGetter(DumpLinkGetter.BASEURL_STRING, Arrays.asList(LinkMatcher.values()), lang);
//            String testString = testGetter.getDumpIndex();
//            System.out.println(lang.getId() + " " + testString.substring(214, 240));
//        }
//    }
//
//    @Test
//    public void testParseLinks() throws IOException {
//        for(Language lang : Language.LANGUAGES) {
//            DumpLinkGetter testGetter = new DumpLinkGetter(DumpLinkGetter.BASEURL_STRING, Arrays.asList(LinkMatcher.values()), lang);
//            String html = testGetter.getDumpIndex();
//            List<String> links = testGetter.getLinks(html);
//            System.out.println(lang.getId() + " sample link: " + links.get(2));
//        }
//    }
//
//    @Test
//    public void testGetDumpFiles() throws IOException {
//        List<LinkMatcher> linkMatchers = Arrays.asList(LinkMatcher.ABSTRACT);
//        for(Language lang : Arrays.asList(Language.LANGUAGES)) {
//            DumpLinkGetter testGetter = new DumpLinkGetter(DumpLinkGetter.BASEURL_STRING, linkMatchers, lang);
//            HashMap<String, List<URL>> urlList= testGetter.getDumpFiles();
//            System.out.println(lang.getId() + " " + urlList);
//        }
//    }
//
//    @Test
//    public void testLinks() throws IOException {
//        List<LinkMatcher> linkMatchers = Arrays.asList(LinkMatcher.values());
//        for(Language lang : Language.LANGUAGES){
//            DumpLinkGetter testGetter = new DumpLinkGetter(DumpLinkGetter.BASEURL_STRING, linkMatchers, lang);
//            List<String> allLinks = testGetter.getLinks(testGetter.getDumpIndex());
//            HashMap<String, List<URL>> patternedURLs = testGetter.getDumpFiles();
//            List<String> patternedStrings = new ArrayList<String>();
//            for (int i = 0; i < allLinks.size(); i++) {
//                allLinks.set(i, DumpLinkGetter.BASEURL_STRING.replace("__LANG__", lang.getLangCode().replace("-", "_")) + allLinks.get(i));
//            }
//            for (List<URL> urls : patternedURLs.values()) {
//                for (URL url : urls) {
//                    patternedStrings.add(url.toString());
//                }
//            }
//            for (String link : allLinks) {
//                if (!patternedStrings.contains(link) && !(link.endsWith("rss.xml") || link.endsWith("../"))) {
//                    System.out.println(link);
//                }
//            }
//        }
//    }
>>>>>>> 4f09167e

//    @Test
//    public void testGetLanguageIndex() throws ParseException {
//        for(Language lang : Language.LANGUAGES) {
//            DumpLinkGetter testGetter = new DumpLinkGetter(DumpLinkGetter.BASEURL_STRING, Arrays.asList(LinkMatcher.values()), lang);
//            try {
//                String date = testGetter.dateSelecter(testGetter.getAvailableDates(lang), testGetter.stringToDate("20131106"));
//                HashMap<String, List<URL>> whoa= testGetter.getDumpFiles(testGetter.getDumpIndexDate(date));
//                System.out.println(testGetter.getDumpIndexDate(date));
//                System.out.println(whoa);
//            } catch (IOException e) {
//                System.err.println("IO");
//            }
//        }
//    }
//
//    @Test
//    public void testIndex() throws IOException {
//        for(Language lang : Language.LANGUAGES) {
//            DumpLinkGetter testGetter = new DumpLinkGetter(DumpLinkGetter.BASEURL_STRING, Arrays.asList(LinkMatcher.values()), lang);
//            String testString = testGetter.getDumpIndex();
//            System.out.println(lang.getId() + " " + testString.substring(214, 240));
//        }
//    }
//
//    @Test
//    public void testParseLinks() throws IOException {
//        for(Language lang : Language.LANGUAGES) {
//            DumpLinkGetter testGetter = new DumpLinkGetter(DumpLinkGetter.BASEURL_STRING, Arrays.asList(LinkMatcher.values()), lang);
//            String html = testGetter.getDumpIndex();
//            List<String> links = testGetter.getLinks(html);
//            System.out.println(lang.getId() + " sample link: " + links.get(2));
//        }
//    }
//
//    @Test
//    public void testGetDumpFiles() throws IOException {
//        List<LinkMatcher> linkMatchers = Arrays.asList(LinkMatcher.ABSTRACT);
//        for(Language lang : Arrays.asList(Language.LANGUAGES)) {
//            DumpLinkGetter testGetter = new DumpLinkGetter(DumpLinkGetter.BASEURL_STRING, linkMatchers, lang);
//            HashMap<String, List<URL>> urlList= testGetter.getDumpFiles();
//            System.out.println(lang.getId() + " " + urlList);
//        }
//    }
//
//    @Test
//    public void testLinks() throws IOException {
//        List<LinkMatcher> linkMatchers = Arrays.asList(LinkMatcher.values());
//        for(Language lang : Language.LANGUAGES){
//            DumpLinkGetter testGetter = new DumpLinkGetter(DumpLinkGetter.BASEURL_STRING, linkMatchers, lang);
//            List<String> allLinks = testGetter.getLinks(testGetter.getDumpIndex());
//            HashMap<String, List<URL>> patternedURLs = testGetter.getDumpFiles();
//            List<String> patternedStrings = new ArrayList<String>();
//            for (int i = 0; i < allLinks.size(); i++) {
//                allLinks.set(i, DumpLinkGetter.BASEURL_STRING.replace("__LANG__", lang.getLangCode().replace("-", "_")) + allLinks.get(i));
//            }
//            for (List<URL> urls : patternedURLs.values()) {
//                for (URL url : urls) {
//                    patternedStrings.add(url.toString());
//                }
//            }
//            for (String link : allLinks) {
//                if (!patternedStrings.contains(link) && !(link.endsWith("rss.xml") || link.endsWith("../"))) {
//                    System.out.println(link);
//                }
//            }
//        }
//    }

//    @Test
//    public void testMain() throws IOException {
//        List<Language> langArray = Arrays.asList(Language.getByLangCode("en"), Language.getByLangCode("zh"));
//        DumpLinkGetter.main(langArray, Arrays.asList("abstract", "stub_meta_current"), "try.tsv");
//    }

}<|MERGE_RESOLUTION|>--- conflicted
+++ resolved
@@ -24,95 +24,6 @@
         }
     }
 
-<<<<<<< HEAD
-    @Test
-    public void testNew() throws IOException, ParseException {
-        for (Language lang : Arrays.asList(Language.getByLangCode("en"))) {
-            RequestedLinkGetter testGetter = new RequestedLinkGetter(lang, Arrays.asList(LinkMatcher.values()), "20130604");
-//            System.out.println("" /*+ testGetter.getFileLinks().size()*/ + "\n" + testGetter.getFileLinks() );
-            System.out.println(testGetter.getAllDates());
-        }
-    }
-
-    @Test
-    public void testComparator() throws IOException, ParseException, WikapidiaException {
-        for (Language lang : Arrays.asList(Language.getByLangCode("id"))) {
-            RequestedLinkGetter testGetter = new RequestedLinkGetter(lang, Arrays.asList(LinkMatcher.values()), "20130701");
-            System.out.println(testGetter.getDumps());
-            System.out.println(testGetter.getDumps().size());
-        }
-
-    }
-=======
-
-//    @Test
-//    public void testGetLanguageIndex() throws ParseException {
-//        for(Language lang : Language.LANGUAGES) {
-//            DumpLinkGetter testGetter = new DumpLinkGetter(DumpLinkGetter.BASEURL_STRING, Arrays.asList(LinkMatcher.values()), lang);
-//            try {
-//                String date = testGetter.dateSelecter(testGetter.getAvailableDates(lang), testGetter.stringToDate("20131106"));
-//                HashMap<String, List<URL>> whoa= testGetter.getDumpFiles(testGetter.getDumpIndexDate(date));
-//                System.out.println(testGetter.getDumpIndexDate(date));
-//                System.out.println(whoa);
-//            } catch (IOException e) {
-//                System.err.println("IO");
-//            }
-//        }
-//    }
-//
-//    @Test
-//    public void testIndex() throws IOException {
-//        for(Language lang : Language.LANGUAGES) {
-//            DumpLinkGetter testGetter = new DumpLinkGetter(DumpLinkGetter.BASEURL_STRING, Arrays.asList(LinkMatcher.values()), lang);
-//            String testString = testGetter.getDumpIndex();
-//            System.out.println(lang.getId() + " " + testString.substring(214, 240));
-//        }
-//    }
-//
-//    @Test
-//    public void testParseLinks() throws IOException {
-//        for(Language lang : Language.LANGUAGES) {
-//            DumpLinkGetter testGetter = new DumpLinkGetter(DumpLinkGetter.BASEURL_STRING, Arrays.asList(LinkMatcher.values()), lang);
-//            String html = testGetter.getDumpIndex();
-//            List<String> links = testGetter.getLinks(html);
-//            System.out.println(lang.getId() + " sample link: " + links.get(2));
-//        }
-//    }
-//
-//    @Test
-//    public void testGetDumpFiles() throws IOException {
-//        List<LinkMatcher> linkMatchers = Arrays.asList(LinkMatcher.ABSTRACT);
-//        for(Language lang : Arrays.asList(Language.LANGUAGES)) {
-//            DumpLinkGetter testGetter = new DumpLinkGetter(DumpLinkGetter.BASEURL_STRING, linkMatchers, lang);
-//            HashMap<String, List<URL>> urlList= testGetter.getDumpFiles();
-//            System.out.println(lang.getId() + " " + urlList);
-//        }
-//    }
-//
-//    @Test
-//    public void testLinks() throws IOException {
-//        List<LinkMatcher> linkMatchers = Arrays.asList(LinkMatcher.values());
-//        for(Language lang : Language.LANGUAGES){
-//            DumpLinkGetter testGetter = new DumpLinkGetter(DumpLinkGetter.BASEURL_STRING, linkMatchers, lang);
-//            List<String> allLinks = testGetter.getLinks(testGetter.getDumpIndex());
-//            HashMap<String, List<URL>> patternedURLs = testGetter.getDumpFiles();
-//            List<String> patternedStrings = new ArrayList<String>();
-//            for (int i = 0; i < allLinks.size(); i++) {
-//                allLinks.set(i, DumpLinkGetter.BASEURL_STRING.replace("__LANG__", lang.getLangCode().replace("-", "_")) + allLinks.get(i));
-//            }
-//            for (List<URL> urls : patternedURLs.values()) {
-//                for (URL url : urls) {
-//                    patternedStrings.add(url.toString());
-//                }
-//            }
-//            for (String link : allLinks) {
-//                if (!patternedStrings.contains(link) && !(link.endsWith("rss.xml") || link.endsWith("../"))) {
-//                    System.out.println(link);
-//                }
-//            }
-//        }
-//    }
->>>>>>> 4f09167e
 
 //    @Test
 //    public void testGetLanguageIndex() throws ParseException {
