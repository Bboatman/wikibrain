<?xml version="1.0" encoding="UTF-8"?>
<project xmlns="http://maven.apache.org/POM/4.0.0"
         xmlns:xsi="http://www.w3.org/2001/XMLSchema-instance"
         xsi:schemaLocation="http://maven.apache.org/POM/4.0.0 http://maven.apache.org/xsd/maven-4.0.0.xsd">
    <modelVersion>4.0.0</modelVersion>

    <groupId>org.wikapidia</groupId>
    <artifactId>wikAPIdia-sr</artifactId>
    <version>0.1-SNAPSHOT</version>

    <dependencies>
        <dependency>
            <groupId>org.wikapidia</groupId>
            <artifactId>wikapidia-core</artifactId>
            <version>0.1-SNAPSHOT</version>
        </dependency>
        <dependency>
            <groupId>org.wikapidia</groupId>
            <artifactId>wikapidia-utils</artifactId>
            <version>0.1-SNAPSHOT</version>
        </dependency>
        <dependency>
            <groupId>wikAPIdia-matrix</groupId>
            <artifactId>wikAPIdia-matrix</artifactId>
            <version>0.1-SNAPSHOT</version>
        </dependency>
        <dependency>
            <groupId>org.wikapidia</groupId>
            <artifactId>wikAPIdia-phrases</artifactId>
            <version>0.1-SNAPSHOT</version>
        </dependency>
        <dependency>
            <groupId>org.apache.commons</groupId>
            <artifactId>commons-math3</artifactId>
            <version>3.0</version>
        </dependency>
        <dependency>
<<<<<<< HEAD
            <groupId>org.apache.lucene</groupId>
            <artifactId>lucene-core</artifactId>
            <version>4.3.1</version>
        </dependency>
        <dependency>
            <groupId>org.apache.lucene</groupId>
            <artifactId>lucene-analyzers-common</artifactId>
            <version>4.3.1</version>
=======
            <groupId>org.wikapidia</groupId>
            <artifactId>wikAPIdia-lucene</artifactId>
            <version>0.1-SNAPSHOT</version>
>>>>>>> 8f042bba
        </dependency>

    </dependencies>

    <build>
        <plugins>
            <!-- build classpath plugin -->
            <plugin>
                <groupId>org.apache.maven.plugins</groupId>
                <artifactId>maven-dependency-plugin</artifactId>
                <version>2.8</version>
                <executions>
                    <execution>
                        <id>build-classpath</id>
                        <phase>generate-sources</phase>
                        <goals>
                            <goal>build-classpath</goal>
                        </goals>
                        <configuration>
                            <outputFile>target/localclasspath.txt</outputFile>
                        </configuration>
                    </execution>
                </executions>
            </plugin>
        </plugins>
    </build>
</project><|MERGE_RESOLUTION|>--- conflicted
+++ resolved
@@ -35,20 +35,9 @@
             <version>3.0</version>
         </dependency>
         <dependency>
-<<<<<<< HEAD
-            <groupId>org.apache.lucene</groupId>
-            <artifactId>lucene-core</artifactId>
-            <version>4.3.1</version>
-        </dependency>
-        <dependency>
-            <groupId>org.apache.lucene</groupId>
-            <artifactId>lucene-analyzers-common</artifactId>
-            <version>4.3.1</version>
-=======
             <groupId>org.wikapidia</groupId>
             <artifactId>wikAPIdia-lucene</artifactId>
             <version>0.1-SNAPSHOT</version>
->>>>>>> 8f042bba
         </dependency>
 
     </dependencies>
