--- conflicted
+++ resolved
@@ -20,41 +20,6 @@
         this.information = information;
     }
 
-<<<<<<< HEAD
-    /**
-     *
-     * @return an explanation string using the titles of the information
-     */
-    public String getPlaintext(){
-        if (information ==null|| information.isEmpty()){
-            return format;
-        }
-        String[] plaintextBuilder = format.split("\\?",-1);
-        String plaintext = plaintextBuilder[0];
-        for (int i = 1; i<plaintextBuilder.length; i++){
-            Object object = information.get(i-1);
-
-            //Handle the different possible types of information.
-            //Add additional handlers as appropriate
-            if (object instanceof LocalPage){
-                plaintext+=((LocalPage) object).getTitle().getCanonicalTitle();
-            }
-            //TODO:Fix universal explanations.
-//            else if (object instanceof UniversalPage){
-//                Language language = ((UniversalPage) object).getLanguageSet().getDefaultLanguage();
-//                plaintext+=((LocalPage)((UniversalPage) object).getLocalPages(language).toArray()[0]).getTitle().getCanonicalTitle();
-//            }
-            else {
-                plaintext+=object.toString();
-            }
-
-            plaintext+=plaintextBuilder[i];
-        }
-        return plaintext;
-    }
-
-=======
->>>>>>> b7afa6b3
     public String getFormat() {
         return format;
     }
