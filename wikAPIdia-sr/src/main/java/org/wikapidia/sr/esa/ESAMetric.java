--- conflicted
+++ resolved
@@ -362,18 +362,12 @@
      */
     private SRResultList baseMostSimilar(LocalId localPage, int maxResults, TIntSet validIds) throws DaoException {
         Language language = localPage.getLanguage();
-<<<<<<< HEAD
         int luceneId = searcher.getDocIdFromLocalId(localPage.getId(), language);
         WikapidiaScoreDoc[] wikapidiaScoreDocs = getQueryBuilderByLanguage(language)
                                     .setMoreLikeThisQuery(luceneId)
+                                    .setNumHits(maxResults)
                                     .search();
-=======
-        QueryBuilder queryBuilder = searcher.getQueryBuilderByLanguage(language, searcher.getOptions());
-//        ScoreDoc[] scoreDocs = searcher.search(queryBuilder.getLocalPageConceptQuery(localPage), language);
-        Query query = queryBuilder.getMoreLikeThisQuery(searcher.getDocIdFromLocalId(localPage.getId(), language), searcher.getReaderByLanguage(language));
-        WikapidiaScoreDoc[] wikapidiaScoreDocs = searcher.search(query, language, maxResults);
->>>>>>> 99161fad
-        SRResultList srResults = new SRResultList(maxResults);
+        SRResultList srResults = new SRResultList(wikapidiaScoreDocs.length);
         int i = 0;
         for (WikapidiaScoreDoc wikapidiaScoreDoc : wikapidiaScoreDocs) {
             if (i < srResults.numDocs()) {
