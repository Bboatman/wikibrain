package org.wikapidia.sr;

import org.apache.commons.cli.*;
import org.apache.commons.cli.CommandLineParser;
import org.apache.commons.cli.PosixParser;
import org.wikapidia.conf.Configuration;
import org.wikapidia.conf.ConfigurationException;
import org.wikapidia.conf.Configurator;
import org.wikapidia.conf.DefaultOptionBuilder;
import org.wikapidia.core.cmd.Env;
import org.wikapidia.core.dao.DaoException;
import org.wikapidia.core.lang.Language;
import org.wikapidia.sr.utils.Dataset;
import org.wikapidia.sr.utils.DatasetDao;

import java.io.IOException;
import java.util.ArrayList;
import java.util.List;

/**
 * @author Matt Lesciko
 * @author Ben Hillmann
 */
public class MetricTrainer {

    public static void main(String[] args) throws ConfigurationException, DaoException, IOException, ClassNotFoundException {
        Options options = new Options();

//        //Which normalizer to use
//        options.addOption(
//                new DefaultOptionBuilder()
//                        .withLongOpt("normalizer")
//                        .withDescription("specify which normalizer to use")
//                        .create("n"));
        //A list of universal algorithm ids

        options.addOption(
                new DefaultOptionBuilder()
<<<<<<< HEAD
                        .hasArg()
                        .withLongOpt("algorithm")
                        .withDescription("an algorithm id for the universal pages")
=======
                        .withLongOpt("universal")
                        .withDescription("set a universal metric")
                        .create("u"));

        options.addOption(
                new DefaultOptionBuilder()
                        .withLongOpt("algorithms")
                        .withDescription("the set of algorithm ids for universal pages to process, separated by commas")
>>>>>>> e1f4108b
                        .create("a"));
        //Number of Max Results(otherwise take from config)
        options.addOption(
                new DefaultOptionBuilder()
                        .hasArg()
                        .withLongOpt("max-results")
                        .withDescription("the set of algorithms for universal pages to process, separated by commas")
                        .create("r"));
        //Specify the Dataset
        options.addOption(
                new DefaultOptionBuilder()
                        .hasArg()
                        .withLongOpt("datasets")
                        .withDescription("the set of datasets to train on, separated by commas")
                        .create("d"));
        //Specify the Metrics
        options.addOption(
                new DefaultOptionBuilder()
                        .hasArg()
                        .withLongOpt("metrics")
                        .withDescription("set a local metric")
                        .create("m"));

        Env.addStandardOptions(options);


        CommandLineParser parser = new PosixParser();
        CommandLine cmd;
        try {
            cmd = parser.parse(options, args);
        } catch (ParseException e) {
            System.err.println("Invalid option usage: " + e.getMessage());
            new HelpFormatter().printHelp("MetricTrainer", options);
            return;
        }

        Env env = new Env(cmd);

        Configurator c = new Configurator(new Configuration());

        LocalSRMetric sr = c.get(LocalSRMetric.class);
        UniversalSRMetric usr = c.get(UniversalSRMetric.class);



        List<String> datasetConfig = c.getConf().get().getStringList("sr.dataset.names");

        int maxResults = cmd.hasOption("r")? Integer.parseInt(cmd.getOptionValue("r")) : c.getConf().get().getInt("sr.normalizer.defaultmaxresults");



        if (datasetConfig.size()%2 != 0) {
            throw new ConfigurationException("Datasets must be paired with a matching language");
        }

        String datasetPath = c.getConf().get().getString("sr.dataset.path");
        String normalizerPath = c.getConf().get().getString("sr.normalizers.directory");

        List<Dataset> datasets = new ArrayList<Dataset>();
        DatasetDao datasetDao = new DatasetDao();

        for (int i = 0; i < datasetConfig.size();i+=2) {
            String language = datasetConfig.get(i);
            String datasetName = datasetConfig.get(i+1);
            datasets.add(datasetDao.read(Language.getByLangCode(language), datasetPath + datasetName));
        }

        for (Dataset dataset: datasets) {
            usr.trainSimilarity(dataset);
            usr.trainMostSimilar(dataset,maxResults,null);
            sr.trainDefaultSimilarity(dataset);
            sr.trainDefaultMostSimilar(dataset,maxResults,null);
            sr.trainSimilarity(dataset);
            sr.trainMostSimilar(dataset,maxResults,null);
        }

        usr.write(normalizerPath);
        sr.write(normalizerPath);

        usr.read(normalizerPath);
        sr.read(normalizerPath);



        System.out.println(datasets.get(0));



    }
}<|MERGE_RESOLUTION|>--- conflicted
+++ resolved
@@ -36,20 +36,16 @@
 
         options.addOption(
                 new DefaultOptionBuilder()
-<<<<<<< HEAD
                         .hasArg()
-                        .withLongOpt("algorithm")
-                        .withDescription("an algorithm id for the universal pages")
-=======
                         .withLongOpt("universal")
                         .withDescription("set a universal metric")
                         .create("u"));
 
         options.addOption(
                 new DefaultOptionBuilder()
+                        .hasArg()
                         .withLongOpt("algorithms")
                         .withDescription("the set of algorithm ids for universal pages to process, separated by commas")
->>>>>>> e1f4108b
                         .create("a"));
         //Number of Max Results(otherwise take from config)
         options.addOption(
@@ -87,13 +83,10 @@
         }
 
         Env env = new Env(cmd);
-
         Configurator c = new Configurator(new Configuration());
 
         LocalSRMetric sr = c.get(LocalSRMetric.class);
         UniversalSRMetric usr = c.get(UniversalSRMetric.class);
-
-
 
         List<String> datasetConfig = c.getConf().get().getStringList("sr.dataset.names");
 
