<<<<<<< HEAD
//package org.wikapidia.sr;
//
//import com.jolbox.bonecp.BoneCPDataSource;
//import org.apache.lucene.util.Version;
//import org.junit.Ignore;
//import org.junit.Test;
//import org.wikapidia.conf.Configuration;
//import org.wikapidia.conf.ConfigurationException;
//import org.wikapidia.conf.Configurator;
//import org.wikapidia.core.WikapidiaException;
//import org.wikapidia.core.dao.DaoException;
//import org.wikapidia.core.dao.LocalPageDao;
//import org.wikapidia.core.dao.sql.LocalArticleSqlDao;
//import org.wikapidia.core.dao.sql.LocalLinkSqlDao;
//import org.wikapidia.core.lang.Language;
//import org.wikapidia.core.lang.LanguageInfo;
//import org.wikapidia.core.lang.LanguageSet;
//import org.wikapidia.core.model.LocalPage;
//import org.wikapidia.core.model.NameSpace;
//import org.wikapidia.core.model.Title;
//import org.wikapidia.lucene.LuceneOptions;
//import org.wikapidia.lucene.LuceneSearcher;
//
//import java.io.File;
//import java.io.IOException;
//import java.util.Arrays;
//
///**
//*
//*/
//public class TestESAMetric {
//
//    private static void printResult(SRResult result){
//        if (result == null){
//            System.out.println("Result was null");
//        }
//        else {
//            System.out.println("Similarity value: "+result.getValue());
//            int explanationsSeen = 0;
//            for (Explanation explanation : result.getExplanations()){
//                System.out.println(explanation.getPlaintext());
//                if (++explanationsSeen>5){
//                    break;
//                }
//            }
//        }
//
//    }
//
//    private static void printResult(SRResultList results){
//        if (results == null){
//            System.out.println("Result was null");
//        }
//        else {
//            for (SRResult srResult : results) {
//                printResult(srResult);
//            }
//        }
//    }
//
////    @Test
////    public void testLuceneOptions() {
////        LuceneOptions options = LuceneOptions.getDefaultOptions();
////        assert (options.matchVersion == Version.LUCENE_43);
////    }
//
=======
package org.wikapidia.sr;

import com.jolbox.bonecp.BoneCPDataSource;
import org.apache.lucene.util.Version;
import org.junit.Ignore;
import org.junit.Test;
import org.wikapidia.conf.Configuration;
import org.wikapidia.conf.ConfigurationException;
import org.wikapidia.conf.Configurator;
import org.wikapidia.core.WikapidiaException;
import org.wikapidia.core.dao.DaoException;
import org.wikapidia.core.dao.LocalPageDao;
import org.wikapidia.core.dao.sql.LocalArticleSqlDao;
import org.wikapidia.core.dao.sql.LocalLinkSqlDao;
import org.wikapidia.core.lang.Language;
import org.wikapidia.core.lang.LanguageInfo;
import org.wikapidia.core.lang.LanguageSet;
import org.wikapidia.core.model.LocalPage;
import org.wikapidia.core.model.NameSpace;
import org.wikapidia.core.model.Title;
import org.wikapidia.lucene.LuceneOptions;
import org.wikapidia.lucene.LuceneSearcher;
import org.wikapidia.sr.utils.ExplanationFormatter;

import java.io.File;
import java.io.IOException;
import java.util.Arrays;

/**
*
*/
public class TestESAMetric {

    private static void printResult(SRResult result, ExplanationFormatter expf) throws DaoException {
        if (result == null){
            System.out.println("Result was null");
        }
        else {
            System.out.println("Similarity value: "+result.getValue());
            int explanationsSeen = 0;
            for (Explanation explanation : result.getExplanations()){
                System.out.println(expf.formatExplanation(explanation));
                if (++explanationsSeen>5){
                    break;
                }
            }
        }

    }

    private static void printResult(SRResultList results, ExplanationFormatter expf) throws DaoException {
        if (results == null){
            System.out.println("Result was null");
        }
        else {
            for (SRResult srResult : results) {
                printResult(srResult, expf);
            }
        }
    }

//    @Test
//    public void testLuceneOptions() {
//        LuceneOptions options = LuceneOptions.getDefaultOptions();
//        assert (options.matchVersion == Version.LUCENE_43);
//    }

    @Test
    @Ignore
    public void testMostSimilarPages() throws WikapidiaException, DaoException, ConfigurationException, ClassNotFoundException, IOException {

        Configurator c = new Configurator(new Configuration());
        LocalPageDao localPageDao = c.get(LocalPageDao.class);
        ExplanationFormatter expf = new ExplanationFormatter(localPageDao);

        Language lang = Language.getByLangCode("simple");
        LuceneSearcher searcher = new LuceneSearcher(new LanguageSet(Arrays.asList(lang)), LuceneOptions.getDefaultOptions());

        ESAMetric esaMetric = new ESAMetric(lang, searcher, localPageDao);

        String string1 = "Google Search";  //TODO: redirects: homo sapiens, null: nz
        String string2 = "Arts";
        String string3 = "United States";
        String string4 = "Barack Obama";

        LocalPage page1 = localPageDao.getByTitle(lang, new Title(string1, lang), NameSpace.ARTICLE);
        LocalPage page2 = localPageDao.getByTitle(lang, new Title(string2, lang), NameSpace.ARTICLE);
        LocalPage page3 = localPageDao.getByTitle(lang, new Title(string3, lang), NameSpace.ARTICLE);
        LocalPage page4 = localPageDao.getByTitle(lang, new Title(string4, lang), NameSpace.ARTICLE);

//        printResult(esaMetric.similarity(page1, page2, true));
//        printResult(esaMetric.similarity(string1, string2, lang, true));

//        System.out.println(page3);
//        SRResultList srResults= esaMetric.mostSimilar(page3, 10);
//        for (SRResult srResult : srResults) {
//            printResult(srResult, expf);
//        }
//        System.out.println(Arrays.toString(srResults.getScoresAsFloat()));
//
//        System.out.println(page4);
//        SRResultList srResults2= esaMetric.mostSimilar(page4, 10);
//        for (SRResult srResult : srResults2) {
//            printResult(srResult, expf);
//        }
//        System.out.println(Arrays.toString(srResults2.getScoresAsFloat()));
//
        String[] testPhrases = {string3, string4};
        for (int i = 0; i < testPhrases.length; i++) {
            for (int j = i + 1; j < testPhrases.length; j++) {
                SRResult srResult = esaMetric.similarity(testPhrases[i], testPhrases[j], lang, true);
                System.out.println(testPhrases[i] + " and " + testPhrases[j] + ":");
                printResult(srResult, expf);
            }
        }
//
//        LocalPage[] testPages = {page3, page4};
//        for (int i = 0; i < testPages.length; i++) {
//            for (int j = i + 1; j < testPages.length; j++) {
//                SRResult srResult = esaMetric.similarity(testPages[i], testPages[j], true);
//                System.out.println(testPages[i].getTitle().getCanonicalTitle() + " and " + testPages[j].getTitle().getCanonicalTitle() + ":");
//                printResult(srResult, expf);
//            }
//        }
    }

>>>>>>> 3f45879f
//    @Test
//    @Ignore
//    public void testMostSimilarPages() throws WikapidiaException, DaoException, ConfigurationException, ClassNotFoundException, IOException {
//
//        Configurator c = new Configurator(new Configuration());
//        LocalPageDao localPageDao = c.get(LocalPageDao.class);
//
//        Language lang = Language.getByLangCode("simple");
//        LuceneSearcher searcher = new LuceneSearcher(new LanguageSet(Arrays.asList(lang)), LuceneOptions.getDefaultOptions());
//
//        ESAMetric esaMetric = new ESAMetric(lang, searcher, localPageDao);
//
//        String string1 = "Google Search";  //TODO: redirects: homo sapiens, null: nz
//        String string2 = "Arts";
//        String string3 = "United States";
//        String string4 = "Barack Obama";
//
//        LocalPage page1 = localPageDao.getByTitle(lang, new Title(string1, lang), NameSpace.ARTICLE);
//        LocalPage page2 = localPageDao.getByTitle(lang, new Title(string2, lang), NameSpace.ARTICLE);
//        LocalPage page3 = localPageDao.getByTitle(lang, new Title(string3, lang), NameSpace.ARTICLE);
//        LocalPage page4 = localPageDao.getByTitle(lang, new Title(string4, lang), NameSpace.ARTICLE);
//
////        printResult(esaMetric.similarity(page1, page2, true));
////        printResult(esaMetric.similarity(string1, string2, lang, true));
//
//        System.out.println(page3);
//        SRResultList srResults= esaMetric.mostSimilar(page3, 10, true);
//        for (SRResult srResult : srResults) {
//            printResult(srResult);
//        }
//        System.out.println(Arrays.toString(srResults.getScoresAsFloat()));
//
//        System.out.println(page4);
//        SRResultList srResults2= esaMetric.mostSimilar(page4, 10, true);
//        for (SRResult srResult : srResults2) {
//            printResult(srResult);
//        }
//        System.out.println(Arrays.toString(srResults2.getScoresAsFloat()));
//
//        String[] testPhrases = {string3, string4};
//        for (int i = 0; i < testPhrases.length; i++) {
//            for (int j = i + 1; j < testPhrases.length; j++) {
//                SRResult srResult = esaMetric.similarity(testPhrases[i], testPhrases[j], lang, true);
//                System.out.println(testPhrases[i] + " and " + testPhrases[j] + ":");
//                printResult(srResult);
//            }
//        }
//
//        LocalPage[] testPages = {page3, page4};
//        for (int i = 0; i < testPages.length; i++) {
//            for (int j = i + 1; j < testPages.length; j++) {
//                SRResult srResult = esaMetric.similarity(testPages[i], testPages[j], true);
//                System.out.println(testPages[i].getTitle().getCanonicalTitle() + " and " + testPages[j].getTitle().getCanonicalTitle() + ":");
//                printResult(srResult);
//            }
//        }
//    }
//
////    @Test
////    public void testPhraseSimilarity() throws DaoException {
////        Language testLanguage = Language.getByLangCode("simple");
////        LuceneSearcher searcher = new LuceneSearcher(new LanguageSet(Arrays.asList(testLanguage)), LuceneOptions.getDefaultOptions());
////        ESAMetric esaMetric = new ESAMetric(testLanguage, searcher);
////        String[] testPhrases = {"United States", "Barack Obama", "geometry", "machine learning"};
////        for (int i = 0; i < testPhrases.length; i++) {
////            for (int j = i; j < testPhrases.length; j++) {
////                SRResult srResult = esaMetric.similarity(testPhrases[i], testPhrases[j], testLanguage, false);
////                System.out.println("Similarity score between " + testPhrases[i] + " and " + testPhrases[j] + " is " + srResult.getValue());
////            }
////        }
////    }
//
//}<|MERGE_RESOLUTION|>--- conflicted
+++ resolved
@@ -1,71 +1,3 @@
-<<<<<<< HEAD
-//package org.wikapidia.sr;
-//
-//import com.jolbox.bonecp.BoneCPDataSource;
-//import org.apache.lucene.util.Version;
-//import org.junit.Ignore;
-//import org.junit.Test;
-//import org.wikapidia.conf.Configuration;
-//import org.wikapidia.conf.ConfigurationException;
-//import org.wikapidia.conf.Configurator;
-//import org.wikapidia.core.WikapidiaException;
-//import org.wikapidia.core.dao.DaoException;
-//import org.wikapidia.core.dao.LocalPageDao;
-//import org.wikapidia.core.dao.sql.LocalArticleSqlDao;
-//import org.wikapidia.core.dao.sql.LocalLinkSqlDao;
-//import org.wikapidia.core.lang.Language;
-//import org.wikapidia.core.lang.LanguageInfo;
-//import org.wikapidia.core.lang.LanguageSet;
-//import org.wikapidia.core.model.LocalPage;
-//import org.wikapidia.core.model.NameSpace;
-//import org.wikapidia.core.model.Title;
-//import org.wikapidia.lucene.LuceneOptions;
-//import org.wikapidia.lucene.LuceneSearcher;
-//
-//import java.io.File;
-//import java.io.IOException;
-//import java.util.Arrays;
-//
-///**
-//*
-//*/
-//public class TestESAMetric {
-//
-//    private static void printResult(SRResult result){
-//        if (result == null){
-//            System.out.println("Result was null");
-//        }
-//        else {
-//            System.out.println("Similarity value: "+result.getValue());
-//            int explanationsSeen = 0;
-//            for (Explanation explanation : result.getExplanations()){
-//                System.out.println(explanation.getPlaintext());
-//                if (++explanationsSeen>5){
-//                    break;
-//                }
-//            }
-//        }
-//
-//    }
-//
-//    private static void printResult(SRResultList results){
-//        if (results == null){
-//            System.out.println("Result was null");
-//        }
-//        else {
-//            for (SRResult srResult : results) {
-//                printResult(srResult);
-//            }
-//        }
-//    }
-//
-////    @Test
-////    public void testLuceneOptions() {
-////        LuceneOptions options = LuceneOptions.getDefaultOptions();
-////        assert (options.matchVersion == Version.LUCENE_43);
-////    }
-//
-=======
 package org.wikapidia.sr;
 
 import com.jolbox.bonecp.BoneCPDataSource;
@@ -192,77 +124,18 @@
 //        }
     }
 
->>>>>>> 3f45879f
 //    @Test
-//    @Ignore
-//    public void testMostSimilarPages() throws WikapidiaException, DaoException, ConfigurationException, ClassNotFoundException, IOException {
-//
-//        Configurator c = new Configurator(new Configuration());
-//        LocalPageDao localPageDao = c.get(LocalPageDao.class);
-//
-//        Language lang = Language.getByLangCode("simple");
-//        LuceneSearcher searcher = new LuceneSearcher(new LanguageSet(Arrays.asList(lang)), LuceneOptions.getDefaultOptions());
-//
-//        ESAMetric esaMetric = new ESAMetric(lang, searcher, localPageDao);
-//
-//        String string1 = "Google Search";  //TODO: redirects: homo sapiens, null: nz
-//        String string2 = "Arts";
-//        String string3 = "United States";
-//        String string4 = "Barack Obama";
-//
-//        LocalPage page1 = localPageDao.getByTitle(lang, new Title(string1, lang), NameSpace.ARTICLE);
-//        LocalPage page2 = localPageDao.getByTitle(lang, new Title(string2, lang), NameSpace.ARTICLE);
-//        LocalPage page3 = localPageDao.getByTitle(lang, new Title(string3, lang), NameSpace.ARTICLE);
-//        LocalPage page4 = localPageDao.getByTitle(lang, new Title(string4, lang), NameSpace.ARTICLE);
-//
-////        printResult(esaMetric.similarity(page1, page2, true));
-////        printResult(esaMetric.similarity(string1, string2, lang, true));
-//
-//        System.out.println(page3);
-//        SRResultList srResults= esaMetric.mostSimilar(page3, 10, true);
-//        for (SRResult srResult : srResults) {
-//            printResult(srResult);
-//        }
-//        System.out.println(Arrays.toString(srResults.getScoresAsFloat()));
-//
-//        System.out.println(page4);
-//        SRResultList srResults2= esaMetric.mostSimilar(page4, 10, true);
-//        for (SRResult srResult : srResults2) {
-//            printResult(srResult);
-//        }
-//        System.out.println(Arrays.toString(srResults2.getScoresAsFloat()));
-//
-//        String[] testPhrases = {string3, string4};
+//    public void testPhraseSimilarity() throws DaoException {
+//        Language testLanguage = Language.getByLangCode("simple");
+//        LuceneSearcher searcher = new LuceneSearcher(new LanguageSet(Arrays.asList(testLanguage)), LuceneOptions.getDefaultOptions());
+//        ESAMetric esaMetric = new ESAMetric(testLanguage, searcher);
+//        String[] testPhrases = {"United States", "Barack Obama", "geometry", "machine learning"};
 //        for (int i = 0; i < testPhrases.length; i++) {
-//            for (int j = i + 1; j < testPhrases.length; j++) {
-//                SRResult srResult = esaMetric.similarity(testPhrases[i], testPhrases[j], lang, true);
-//                System.out.println(testPhrases[i] + " and " + testPhrases[j] + ":");
-//                printResult(srResult);
-//            }
-//        }
-//
-//        LocalPage[] testPages = {page3, page4};
-//        for (int i = 0; i < testPages.length; i++) {
-//            for (int j = i + 1; j < testPages.length; j++) {
-//                SRResult srResult = esaMetric.similarity(testPages[i], testPages[j], true);
-//                System.out.println(testPages[i].getTitle().getCanonicalTitle() + " and " + testPages[j].getTitle().getCanonicalTitle() + ":");
-//                printResult(srResult);
+//            for (int j = i; j < testPhrases.length; j++) {
+//                SRResult srResult = esaMetric.similarity(testPhrases[i], testPhrases[j], testLanguage, false);
+//                System.out.println("Similarity score between " + testPhrases[i] + " and " + testPhrases[j] + " is " + srResult.getValue());
 //            }
 //        }
 //    }
-//
-////    @Test
-////    public void testPhraseSimilarity() throws DaoException {
-////        Language testLanguage = Language.getByLangCode("simple");
-////        LuceneSearcher searcher = new LuceneSearcher(new LanguageSet(Arrays.asList(testLanguage)), LuceneOptions.getDefaultOptions());
-////        ESAMetric esaMetric = new ESAMetric(testLanguage, searcher);
-////        String[] testPhrases = {"United States", "Barack Obama", "geometry", "machine learning"};
-////        for (int i = 0; i < testPhrases.length; i++) {
-////            for (int j = i; j < testPhrases.length; j++) {
-////                SRResult srResult = esaMetric.similarity(testPhrases[i], testPhrases[j], testLanguage, false);
-////                System.out.println("Similarity score between " + testPhrases[i] + " and " + testPhrases[j] + " is " + srResult.getValue());
-////            }
-////        }
-////    }
-//
-//}+
+}