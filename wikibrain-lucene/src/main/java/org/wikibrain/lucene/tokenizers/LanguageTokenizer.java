--- conflicted
+++ resolved
@@ -200,18 +200,6 @@
         try{
             String langCode = language.getLangCode();
             String fileName = STOP_WORDS + langCode + ".txt";
-<<<<<<< HEAD
-            File f = new File(fileName);
-            CharArraySet charArraySet = new CharArraySet(version, 0, false);
-            if (f.exists()) {
-                InputStream stream = FileUtils.openInputStream(f);
-                List<String> stopWords = org.apache.commons.io.IOUtils.readLines(stream);
-
-                for (String stopWord : stopWords) {
-                    charArraySet.add(stopWord);
-                }
-            } // when no stopword file exists, do nothing right now
-=======
             CharArraySet charArraySet = new CharArraySet(version, 0, false);
             File stopWordsFile = new File(fileName);
             if (stopWordsFile.exists()) {
@@ -221,7 +209,6 @@
                     charArraySet.add(stopWord);
                 }
             }
->>>>>>> 64b648ad
             return charArraySet;
         } catch (IOException e) {
             throw new RuntimeException(e);
